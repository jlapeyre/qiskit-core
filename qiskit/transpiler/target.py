# This code is part of Qiskit.
#
# (C) Copyright IBM 2021
#
# This code is licensed under the Apache License, Version 2.0. You may
# obtain a copy of this license in the LICENSE.txt file in the root directory
# of this source tree or at http://www.apache.org/licenses/LICENSE-2.0.
#
# Any modifications or derivative works of this code must retain this
# copyright notice, and modified files need to carry a notice indicating
# that they have been altered from the originals.

# pylint: disable=too-many-return-statements

"""
A target object represents the minimum set of information the transpiler needs
from a backend
"""
import warnings
from typing import Union
from collections.abc import Mapping
from collections import defaultdict
import datetime
import io
import logging
import inspect

import rustworkx as rx

from qiskit.circuit.parameter import Parameter
from qiskit.pulse.instruction_schedule_map import InstructionScheduleMap
from qiskit.pulse.calibration_entries import CalibrationEntry, ScheduleDef
from qiskit.pulse.schedule import Schedule, ScheduleBlock
from qiskit.transpiler.coupling import CouplingMap
from qiskit.transpiler.exceptions import TranspilerError
from qiskit.transpiler.instruction_durations import InstructionDurations
from qiskit.transpiler.timing_constraints import TimingConstraints
from qiskit.utils.deprecation import deprecate_arguments

# import QubitProperties here to provide convenience alias for building a
# full target
# pylint: disable=unused-import
from qiskit.providers.backend import QubitProperties  # noqa: F401
from qiskit.providers.models.backendproperties import BackendProperties

logger = logging.getLogger(__name__)


class InstructionProperties:
    """A representation of the properties of a gate implementation.

    This class provides the optional properties that a backend can provide
    about an instruction. These represent the set that the transpiler can
    currently work with if present. However, if your backend provides additional
    properties for instructions you should subclass this to add additional
    custom attributes for those custom/additional properties by the backend.
    """

    __slots__ = ("duration", "error", "_calibration")

    def __init__(
        self,
        duration: float = None,
        error: float = None,
        calibration: Union[Schedule, ScheduleBlock, CalibrationEntry] = None,
    ):
        """Create a new ``InstructionProperties`` object

        Args:
            duration: The duration, in seconds, of the instruction on the
                specified set of qubits
            error: The average error rate for the instruction on the specified
                set of qubits.
            calibration: The pulse representation of the instruction.
        """
        self._calibration = None

        self.duration = duration
        self.error = error
        self.calibration = calibration

    @property
    def calibration(self):
        """The pulse representation of the instruction."""
        if self._calibration is None:
            return None
        return self._calibration.get_schedule()

    @calibration.setter
    def calibration(self, calibration: Union[Schedule, ScheduleBlock, CalibrationEntry]):
        if isinstance(calibration, (Schedule, ScheduleBlock)):
            new_entry = ScheduleDef()
            new_entry.define(calibration)
        else:
            new_entry = calibration
        self._calibration = new_entry

    def __repr__(self):
        return (
            f"InstructionProperties(duration={self.duration}, error={self.error}"
            f", calibration={self._calibration})"
        )


class Target(Mapping):
    """
    The intent of the ``Target`` object is to inform Qiskit's compiler about
    the constraints of a particular backend so the compiler can compile an
    input circuit to something that works and is optimized for a device. It
    currently contains a description of instructions on a backend and their
    properties as well as some timing information. However, this exact
    interface may evolve over time as the needs of the compiler change. These
    changes will be done in a backwards compatible and controlled manner when
    they are made (either through versioning, subclassing, or mixins) to add
    on to the set of information exposed by a target.

    As a basic example, let's assume backend has two qubits, supports
    :class:`~qiskit.circuit.library.UGate` on both qubits and
    :class:`~qiskit.circuit.library.CXGate` in both directions. To model this
    you would create the target like::

        from qiskit.transpiler import Target, InstructionProperties
        from qiskit.circuit.library import UGate, CXGate
        from qiskit.circuit import Parameter

        gmap = Target()
        theta = Parameter('theta')
        phi = Parameter('phi')
        lam = Parameter('lambda')
        u_props = {
            (0,): InstructionProperties(duration=5.23e-8, error=0.00038115),
            (1,): InstructionProperties(duration=4.52e-8, error=0.00032115),
        }
        gmap.add_instruction(UGate(theta, phi, lam), u_props)
        cx_props = {
            (0,1): InstructionProperties(duration=5.23e-7, error=0.00098115),
            (1,0): InstructionProperties(duration=4.52e-7, error=0.00132115),
        }
        gmap.add_instruction(CXGate(), cx_props)

    Each instruction in the Target is indexed by a unique string name that uniquely
    identifies that instance of an :class:`~qiskit.circuit.Instruction` object in
    the Target. There is a 1:1 mapping between a name and an
    :class:`~qiskit.circuit.Instruction` instance in the target and each name must
    be unique. By default the name is the :attr:`~qiskit.circuit.Instruction.name`
    attribute of the instruction, but can be set to anything. This lets a single
    target have multiple instances of the same instruction class with different
    parameters. For example, if a backend target has two instances of an
    :class:`~qiskit.circuit.library.RXGate` one is parameterized over any theta
    while the other is tuned up for a theta of pi/6 you can add these by doing something
    like::

        import math

        from qiskit.transpiler import Target, InstructionProperties
        from qiskit.circuit.library import RXGate
        from qiskit.circuit import Parameter

        target = Target()
        theta = Parameter('theta')
        rx_props = {
            (0,): InstructionProperties(duration=5.23e-8, error=0.00038115),
        }
        target.add_instruction(RXGate(theta), rx_props)
        rx_30_props = {
            (0,): InstructionProperties(duration=1.74e-6, error=.00012)
        }
        target.add_instruction(RXGate(math.pi / 6), rx_30_props, name='rx_30')

    Then in the ``target`` object accessing by ``rx_30`` will get the fixed
    angle :class:`~qiskit.circuit.library.RXGate` while ``rx`` will get the
    parameterized :class:`~qiskit.circuit.library.RXGate`.

    .. note::

        This class assumes that qubit indices start at 0 and are a contiguous
        set if you want a submapping the bits will need to be reindexed in
        a new``Target`` object.

    .. note::

        This class only supports additions of gates, qargs, and qubits.
        If you need to remove one of these the best option is to iterate over
        an existing object and create a new subset (or use one of the methods
        to do this). The object internally caches different views and these
        would potentially be invalidated by removals.
    """

    __slots__ = (
        "num_qubits",
        "_gate_map",
        "_gate_name_map",
        "_qarg_gate_map",
        "description",
        "_coupling_graph",
        "_instruction_durations",
        "_instruction_schedule_map",
        "dt",
        "granularity",
        "min_length",
        "pulse_alignment",
        "acquire_alignment",
        "_non_global_basis",
        "_non_global_strict_basis",
        "qubit_properties",
        "_global_operations",
    )

    @deprecate_arguments({"aquire_alignment": "acquire_alignment"}, since="0.23.0")
    def __init__(
        self,
        description=None,
        num_qubits=0,
        dt=None,
        granularity=1,
        min_length=1,
        pulse_alignment=1,
        acquire_alignment=1,
        qubit_properties=None,
    ):
        """
        Create a new Target object

        Args:
            description (str): An optional string to describe the Target.
            num_qubits (int): An optional int to specify the number of qubits
                the backend target has. If not set it will be implicitly set
                based on the qargs when :meth:`~qiskit.Target.add_instruction`
                is called. Note this must be set if the backend target is for a
                noiseless simulator that doesn't have constraints on the
                instructions so the transpiler knows how many qubits are
                available.
            dt (float): The system time resolution of input signals in seconds
            granularity (int): An integer value representing minimum pulse gate
                resolution in units of ``dt``. A user-defined pulse gate should
                have duration of a multiple of this granularity value.
            min_length (int): An integer value representing minimum pulse gate
                length in units of ``dt``. A user-defined pulse gate should be
                longer than this length.
            pulse_alignment (int): An integer value representing a time
                resolution of gate instruction starting time. Gate instruction
                should start at time which is a multiple of the alignment
                value.
            acquire_alignment (int): An integer value representing a time
                resolution of measure instruction starting time. Measure
                instruction should start at time which is a multiple of the
                alignment value.
            qubit_properties (list): A list of :class:`~.QubitProperties`
                objects defining the characteristics of each qubit on the
                target device. If specified the length of this list must match
                the number of qubits in the target, where the index in the list
                matches the qubit number the properties are defined for. If some
                qubits don't have properties available you can set that entry to
                ``None``
        Raises:
            ValueError: If both ``num_qubits`` and ``qubit_properties`` are both
            defined and the value of ``num_qubits`` differs from the length of
            ``qubit_properties``.
        """
        self.num_qubits = num_qubits
        # A mapping of gate name -> gate instance
        self._gate_name_map = {}
        # A nested mapping of gate name -> qargs -> properties
        self._gate_map = {}
        # A mapping of number of qubits to set of op names which are global
        self._global_operations = defaultdict(set)
        # A mapping of qarg -> set(gate name)
        self._qarg_gate_map = defaultdict(set)
        self.dt = dt
        self.description = description
        self._coupling_graph = None
        self._instruction_durations = None
        self._instruction_schedule_map = None
        self.granularity = granularity
        self.min_length = min_length
        self.pulse_alignment = pulse_alignment
        self.acquire_alignment = acquire_alignment
        self._non_global_basis = None
        self._non_global_strict_basis = None
        if qubit_properties is not None:
            if not self.num_qubits:
                self.num_qubits = len(qubit_properties)
            else:
                if self.num_qubits != len(qubit_properties):
                    raise ValueError(
                        "The value of num_qubits specified does not match the "
                        "length of the input qubit_properties list"
                    )
        self.qubit_properties = qubit_properties

    def add_instruction(self, instruction, properties=None, name=None):
        """Add a new instruction to the :class:`~qiskit.transpiler.Target`

        As ``Target`` objects are strictly additive this is the primary method
        for modifying a ``Target``. Typically you will use this to fully populate
        a ``Target`` before using it in :class:`~qiskit.providers.BackendV2`. For
        example::

            from qiskit.circuit.library import CXGate
            from qiskit.transpiler import Target, InstructionProperties

            target = Target()
            cx_properties = {
                (0, 1): None,
                (1, 0): None,
                (0, 2): None,
                (2, 0): None,
                (0, 3): None,
                (2, 3): None,
                (3, 0): None,
                (3, 2): None
            }
            target.add_instruction(CXGate(), cx_properties)

        Will add a :class:`~qiskit.circuit.library.CXGate` to the target with no
        properties (duration, error, etc) with the coupling edge list:
        ``(0, 1), (1, 0), (0, 2), (2, 0), (0, 3), (2, 3), (3, 0), (3, 2)``. If
        there are properties available for the instruction you can replace the
        ``None`` value in the properties dictionary with an
        :class:`~qiskit.transpiler.InstructionProperties` object. This pattern
        is repeated for each :class:`~qiskit.circuit.Instruction` the target
        supports.

        Args:
            instruction (qiskit.circuit.Instruction): The operation object to add to the map. If it's
                paramerterized any value of the parameter can be set. Optionally for variable width
                instructions (such as control flow operations such as :class:`~.ForLoop` or
                :class:`~MCXGate`) you can specify the class. If the class is specified than the
                ``name`` argument must be specified. When a class is used the gate is treated as global
                and not having any properties set.
            properties (dict): A dictionary of qarg entries to an
                :class:`~qiskit.transpiler.InstructionProperties` object for that
                instruction implementation on the backend. Properties are optional
                for any instruction implementation, if there are no
                :class:`~qiskit.transpiler.InstructionProperties` available for the
                backend the value can be None. If there are no constraints on the
                instruction (as in a noisless/ideal simulation) this can be set to
                ``{None, None}`` which will indicate it runs on all qubits (or all
                available permutations of qubits for multi-qubit gates). The first
                ``None`` indicates it applies to all qubits and the second ``None``
                indicates there are no
                :class:`~qiskit.transpiler.InstructionProperties` for the
                instruction. By default, if properties is not set it is equivalent to
                passing ``{None: None}``.
            name (str): An optional name to use for identifying the instruction. If not
                specified the :attr:`~qiskit.circuit.Instruction.name` attribute
                of ``gate`` will be used. All gates in the ``Target`` need unique
                names. Backends can differentiate between different
                parameterizations of a single gate by providing a unique name for
                each (e.g. `"rx30"`, `"rx60", ``"rx90"`` similar to the example in the
                documentation for the :class:`~qiskit.transpiler.Target` class).
        Raises:
            AttributeError: If gate is already in map
            TranspilerError: If an operation class is passed in for ``instruction`` and no name
                is specified or ``properties`` is set.
        """
        is_class = inspect.isclass(instruction)
        if not is_class:
            instruction_name = name or instruction.name
        else:
            # Invalid to have class input without a name with characters set "" is not a valid name
            if not name:
                raise TranspilerError(
                    "A name must be specified when defining a supported global operation by class"
                )
            if properties is not None:
                raise TranspilerError(
                    "An instruction added globally by class can't have properties set."
                )
            instruction_name = name
        if properties is None:
            properties = {None: None}
        if instruction_name in self._gate_map:
            raise AttributeError("Instruction %s is already in the target" % instruction_name)
        self._gate_name_map[instruction_name] = instruction
        if is_class:
            qargs_val = {None: None}
        else:
            if None in properties:
                self._global_operations[instruction.num_qubits].add(instruction_name)
            qargs_val = {}
            for qarg in properties:
                if qarg is not None and len(qarg) != instruction.num_qubits:
                    raise TranspilerError(
                        f"The number of qubits for {instruction} does not match the number "
                        f"of qubits in the properties dictionary: {qarg}"
                    )
                if qarg is not None:
                    self.num_qubits = max(self.num_qubits, max(qarg) + 1)
                qargs_val[qarg] = properties[qarg]
                self._qarg_gate_map[qarg].add(instruction_name)
        self._gate_map[instruction_name] = qargs_val
        self._coupling_graph = None
        self._instruction_durations = None
        self._instruction_schedule_map = None
        self._non_global_basis = None
        self._non_global_strict_basis = None

    def update_instruction_properties(self, instruction, qargs, properties):
        """Update the property object for an instruction qarg pair already in the Target

        Args:
            instruction (str): The instruction name to update
            qargs (tuple): The qargs to update the properties of
            properties (InstructionProperties): The properties to set for this nstruction
        Raises:
            KeyError: If ``instruction`` or ``qarg`` are not in the target
        """
        if instruction not in self._gate_map:
            raise KeyError(f"Provided instruction: '{instruction}' not in this Target")
        if qargs not in self._gate_map[instruction]:
            raise KeyError(f"Provided qarg: '{qargs}' not in this Target for {instruction}")
        self._gate_map[instruction][qargs] = properties
        self._instruction_durations = None
        self._instruction_schedule_map = None

    def update_from_instruction_schedule_map(self, inst_map, inst_name_map=None, error_dict=None):
        """Update the target from an instruction schedule map.

        If the input instruction schedule map contains new instructions not in
        the target they will be added. However if it contains additional qargs
        for an existing instruction in the target it will error.

        Args:
            inst_map (InstructionScheduleMap): The instruction
            inst_name_map (dict): An optional dictionary that maps any
                instruction name in ``inst_map`` to an instruction object
            error_dict (dict): A dictionary of errors of the form::

                {gate_name: {qarg: error}}

            for example::

                {'rx': {(0, ): 1.4e-4, (1, ): 1.2e-4}}

            For each entry in the ``inst_map`` if ``error_dict`` is defined
            a when updating the ``Target`` the error value will be pulled from
            this dictionary. If one is not found in ``error_dict`` then
            ``None`` will be used.

        Raises:
            ValueError: If ``inst_map`` contains new instructions and
                ``inst_name_map`` isn't specified
            KeyError: If a ``inst_map`` contains a qarg for an instruction
                that's not in the target
        """
        for inst in inst_map.instructions:
            out_props = {}
            for qarg in inst_map.qubits_with_instruction(inst):
                sched = inst_map.get(inst, qarg)
                val = InstructionProperties(calibration=sched)
                try:
                    qarg = tuple(qarg)
                except TypeError:
                    qarg = (qarg,)
                if inst in self._gate_map:
                    if self.dt is not None:
                        val.duration = sched.duration * self.dt
                    else:
                        val.duration = None
                    if error_dict is not None:
                        error_inst = error_dict.get(inst)
                        if error_inst:
                            error = error_inst.get(qarg)
                            val.error = error
                        else:
                            val.error = None
                    else:
                        val.error = None
                out_props[qarg] = val
            if inst not in self._gate_map:
                if inst_name_map is not None:
                    self.add_instruction(inst_name_map[inst], out_props, name=inst)
                else:
                    raise ValueError(
                        "An inst_name_map kwarg must be specified to add new "
                        "instructions from an InstructionScheduleMap"
                    )
            else:
                for qarg, prop in out_props.items():
                    self.update_instruction_properties(inst, qarg, prop)

    @property
    def qargs(self):
        """The set of qargs in the target."""
        qargs = set(self._qarg_gate_map)
        if len(qargs) == 1 and next(iter(qargs)) is None:
            return None
        return qargs

    def qargs_for_operation_name(self, operation):
        """Get the qargs for a given operation name

        Args:
           operation (str): The operation name to get qargs for
        Returns:
            set: The set of qargs the gate instance applies to.
        """
        if None in self._gate_map[operation]:
            return None
        return self._gate_map[operation].keys()

    def durations(self):
        """Get an InstructionDurations object from the target

        Returns:
            InstructionDurations: The instruction duration represented in the
                target
        """
        if self._instruction_durations is not None:
            return self._instruction_durations
        out_durations = []
        for instruction, props_map in self._gate_map.items():
            for qarg, properties in props_map.items():
                if properties is not None and properties.duration is not None:
                    out_durations.append((instruction, list(qarg), properties.duration, "s"))
        self._instruction_durations = InstructionDurations(out_durations, dt=self.dt)
        return self._instruction_durations

    def timing_constraints(self):
        """Get an :class:`~qiskit.transpiler.TimingConstraints` object from the target

        Returns:
            TimingConstraints: The timing constraints represented in the Target
        """
        return TimingConstraints(
            self.granularity, self.min_length, self.pulse_alignment, self.acquire_alignment
        )

    def instruction_schedule_map(self):
        """Return an :class:`~qiskit.pulse.InstructionScheduleMap` for the
        instructions in the target with a pulse schedule defined.

        Returns:
            InstructionScheduleMap: The instruction schedule map for the
            instructions in this target with a pulse schedule defined.
        """
        if self._instruction_schedule_map is not None:
            return self._instruction_schedule_map
        out_inst_schedule_map = InstructionScheduleMap()
        for instruction, qargs in self._gate_map.items():
            for qarg, properties in qargs.items():
                # Directly getting CalibrationEntry not to invoke .get_schedule().
                # This keeps PulseQobjDef un-parsed.
                cal_entry = getattr(properties, "_calibration", None)
                if cal_entry is not None:
                    # Use fast-path to add entries to the inst map.
                    out_inst_schedule_map._add(instruction, qarg, cal_entry)
        self._instruction_schedule_map = out_inst_schedule_map
        return out_inst_schedule_map

    def operation_from_name(self, instruction):
        """Get the operation class object for a given name

        Args:
            instruction (str): The instruction name to get the
                :class:`~qiskit.circuit.Instruction` instance for
        Returns:
            qiskit.circuit.Instruction: The Instruction instance corresponding to the
            name. This also can also be the class for globally defined variable with
            operations.
        """
        return self._gate_name_map[instruction]

    def operations_for_qargs(self, qargs):
        """Get the operation class object for a specified qargs tuple

        Args:
            qargs (tuple): A qargs tuple of the qubits to get the gates that apply
                to it. For example, ``(0,)`` will return the set of all
                instructions that apply to qubit 0. If set to ``None`` this will
                return any globally defined operations in the target.
        Returns:
            list: The list of :class:`~qiskit.circuit.Instruction` instances
            that apply to the specified qarg. This may also be a class if
            a variable width operation is globally defined.

        Raises:
            KeyError: If qargs is not in target
        """
        if qargs is not None and any(x not in range(0, self.num_qubits) for x in qargs):
            raise KeyError(f"{qargs} not in target.")
        res = [self._gate_name_map[x] for x in self._qarg_gate_map[qargs]]
        if qargs is not None:
            res += self._global_operations.get(len(qargs), [])
        for op in self._gate_name_map.values():
            if inspect.isclass(op):
                res.append(op)
        if not res:
            raise KeyError(f"{qargs} not in target.")
        return list(res)

    def operation_names_for_qargs(self, qargs):
        """Get the operation names for a specified qargs tuple

        Args:
            qargs (tuple): A qargs tuple of the qubits to get the gates that apply
                to it. For example, ``(0,)`` will return the set of all
                instructions that apply to qubit 0. If set to ``None`` this will
                return the names for any globally defined operations in the target.
        Returns:
            set: The set of operation names that apply to the specified
            `qargs``.

        Raises:
            KeyError: If qargs is not in target
        """
        if qargs is not None and any(x not in range(0, self.num_qubits) for x in qargs):
            raise KeyError(f"{qargs} not in target.")
        res = self._qarg_gate_map.get(qargs, set())
        if qargs is not None:
            res.update(self._global_operations.get(len(qargs), set()))
        for name, op in self._gate_name_map.items():
            if inspect.isclass(op):
                res.add(name)
        if not res:
            raise KeyError(f"{qargs} not in target.")
        return res

    def instruction_supported(
        self, operation_name=None, qargs=None, operation_class=None, parameters=None
    ):
        """Return whether the instruction (operation + qubits) is supported by the target

        Args:
            operation_name (str): The name of the operation for the instruction. Either
                this or ``operation_class`` must be specified, if both are specified
                ``operation_class`` will take priority and this argument will be ignored.
            qargs (tuple): The tuple of qubit indices for the instruction. If this is
                not specified then this method will return ``True`` if the specified
                operation is supported on any qubits. The typical application will
                always have this set (otherwise it's the same as just checking if the
                target contains the operation). Normally you would not set this argument
                if you wanted to check more generally that the target supports an operation
                with the ``parameters`` on any qubits.
            operation_class (qiskit.circuit.Instruction): The operation class to check whether
                the target supports a particular operation by class rather
                than by name. This lookup is more expensive as it needs to
                iterate over all operations in the target instead of just a
                single lookup. If this is specified it will supersede the
                ``operation_name`` argument. The typical use case for this
                operation is to check whether a specific variant of an operation
                is supported on the backend. For example, if you wanted to
                check whether a :class:`~.RXGate` was supported on a specific
                qubit with a fixed angle. That fixed angle variant will
                typically have a name different than the object's
                :attr:`~.Instruction.name` attribute (``"rx"``) in the target.
                This can be used to check if any instances of the class are
                available in such a case.
            parameters (list): A list of parameters to check if the target
                supports them on the specified qubits. If the instruction
                supports the parameter values specified in the list on the
                operation and qargs specified this will return ``True`` but
                if the parameters are not supported on the specified
                instruction it will return ``False``. If this argument is not
                specified this method will return ``True`` if the instruction
                is supported independent of the instruction parameters. If
                specified with any :class:`~.Parameter` objects in the list,
                that entry will be treated as supporting any value, however parameter names
                will not be checked (for example if an operation in the target
                is listed as parameterized with ``"theta"`` and ``"phi"`` is
                passed into this function that will return ``True``). For
                example, if called with::

                    parameters = [Parameter("theta")]
                    target.instruction_supported("rx", (0,), parameters=parameters)

                will return ``True`` if an :class:`~.RXGate` is suporrted on qubit 0
                that will accept any parameter. If you need to check for a fixed numeric
                value parameter this argument is typically paired with the ``operation_class``
                argument. For example::

                    target.instruction_supported("rx", (0,), RXGate, parameters=[pi / 4])

                will return ``True`` if an RXGate(pi/4) exists on qubit 0.

        Returns:
            bool: Returns ``True`` if the instruction is supported and ``False`` if it isn't.

        """

        def check_obj_params(parameters, obj):
            for index, param in enumerate(parameters):
                if isinstance(param, Parameter) and not isinstance(obj.params[index], Parameter):
                    return False
                if param != obj.params[index] and not isinstance(obj.params[index], Parameter):
                    return False
            return True

        # Case a list if passed in by mistake
        if qargs is not None:
            qargs = tuple(qargs)
        if operation_class is not None:
            for op_name, obj in self._gate_name_map.items():
                if inspect.isclass(obj):
                    if obj != operation_class:
                        continue
                    # If no qargs a operation class is supported
                    if qargs is None:
                        return True
                    # If qargs set then validate no duplicates and all indices are valid on device
                    elif all(qarg <= self.num_qubits for qarg in qargs) and len(set(qargs)) == len(
                        qargs
                    ):
                        return True
                    else:
                        return False

                if isinstance(obj, operation_class):
                    if parameters is not None:
                        if len(parameters) != len(obj.params):
                            continue
                        if not check_obj_params(parameters, obj):
                            continue
                    if qargs is None:
                        return True
                    if qargs in self._gate_map[op_name]:
                        return True
                    if self._gate_map[op_name] is None or None in self._gate_map[op_name]:
                        return self._gate_name_map[op_name].num_qubits == len(qargs) and all(
                            x < self.num_qubits for x in qargs
                        )
            return False
        if operation_name in self._gate_map:
            if parameters is not None:
                obj = self._gate_name_map[operation_name]
                if inspect.isclass(obj):
                    # The parameters argument was set and the operation_name specified is
                    # defined as a globally supported class in the target. This means
                    # there is no available validation (including whether the specified
                    # operation supports parameters), the returned value will not factor
                    # in the argument `parameters`,

                    # If no qargs a operation class is supported
                    if qargs is None:
                        return True
                    # If qargs set then validate no duplicates and all indices are valid on device
                    elif all(qarg <= self.num_qubits for qarg in qargs) and len(set(qargs)) == len(
                        qargs
                    ):
                        return True
                    else:
                        return False
                if len(parameters) != len(obj.params):
                    return False
                for index, param in enumerate(parameters):
                    matching_param = False
                    if isinstance(obj.params[index], Parameter):
                        matching_param = True
                    elif param == obj.params[index]:
                        matching_param = True
                    if not matching_param:
                        return False
                return True
            if qargs is None:
                return True
            if qargs in self._gate_map[operation_name]:
                return True
            if self._gate_map[operation_name] is None or None in self._gate_map[operation_name]:
                obj = self._gate_name_map[operation_name]
                if inspect.isclass(obj):
                    if qargs is None:
                        return True
                    # If qargs set then validate no duplicates and all indices are valid on device
                    elif all(qarg <= self.num_qubits for qarg in qargs) and len(set(qargs)) == len(
                        qargs
                    ):
                        return True
                    else:
                        return False
                else:
                    return self._gate_name_map[operation_name].num_qubits == len(qargs) and all(
                        x < self.num_qubits for x in qargs
                    )
        return False

    @property
    def operation_names(self):
        """Get the operation names in the target."""
        return self._gate_map.keys()

    @property
    def operations(self):
        """Get the operation class objects in the target."""
        return list(self._gate_name_map.values())

    @property
    def instructions(self):
        """Get the list of tuples ``(:class:`~qiskit.circuit.Instruction`, (qargs))``
        for the target

        For globally defined variable width operations the tuple will be of the form
        ``(class, None)`` where class is the actual operation class that
        is globally defined.
        """
        return [
            (self._gate_name_map[op], qarg) for op in self._gate_map for qarg in self._gate_map[op]
        ]

    def instruction_properties(self, index):
        """Get the instruction properties for a specific instruction tuple

        This method is to be used in conjunction with the
        :attr:`~qiskit.transpiler.Target.instructions` attribute of a
        :class:`~qiskit.transpiler.Target` object. You can use this method to quickly
        get the instruction properties for an element of
        :attr:`~qiskit.transpiler.Target.instructions` by using the index in that list.
        However, if you're not working with :attr:`~qiskit.transpiler.Target.instructions`
        directly it is likely more efficient to access the target directly via the name
        and qubits to get the instruction properties. For example, if
        :attr:`~qiskit.transpiler.Target.instructions` returned::

            [(XGate(), (0,)), (XGate(), (1,))]

        you could get the properties of the ``XGate`` on qubit 1 with::

            props = target.instruction_properties(1)

        but just accessing it directly via the name would be more efficient::

            props = target['x'][(1,)]

        (assuming the ``XGate``'s canonical name in the target is ``'x'``)
        This is especially true for larger targets as this will scale worse with the number
        of instruction tuples in a target.

        Args:
            index (int): The index of the instruction tuple from the
                :attr:`~qiskit.transpiler.Target.instructions` attribute. For, example
                if you want the properties from the third element in
                :attr:`~qiskit.transpiler.Target.instructions` you would set this to be ``2``.
        Returns:
            InstructionProperties: The instruction properties for the specified instruction tuple
        """
        instruction_properties = [
            inst_props for op in self._gate_map for _, inst_props in self._gate_map[op].items()
        ]
        return instruction_properties[index]

    def _build_coupling_graph(self):
        self._coupling_graph = rx.PyDiGraph(multigraph=False)
        self._coupling_graph.add_nodes_from([{} for _ in range(self.num_qubits)])
        for gate, qarg_map in self._gate_map.items():
            if qarg_map is None:
                if self._gate_name_map[gate].num_qubits == 2:
                    self._coupling_graph = None
                    return
                continue
            for qarg, properties in qarg_map.items():
                if qarg is None:
                    if self._gate_name_map[gate].num_qubits == 2:
                        self._coupling_graph = None
                        return
                    continue
                if len(qarg) == 1:
                    self._coupling_graph[qarg[0]] = properties
                elif len(qarg) == 2:
                    try:
                        edge_data = self._coupling_graph.get_edge_data(*qarg)
                        edge_data[gate] = properties
                    except rx.NoEdgeBetweenNodes:
                        self._coupling_graph.add_edge(*qarg, {gate: properties})
        if self._coupling_graph.num_edges() == 0 and any(x is None for x in self._qarg_gate_map):
            self._coupling_graph = None

    def build_coupling_map(self, two_q_gate=None):
        """Get a :class:`~qiskit.transpiler.CouplingMap` from this target.

        If there is a mix of two qubit operations that have a connectivity
        constraint and those that are globally defined this will also return
        ``None`` because the globally connectivity means there is no contstraint
        on the target. If you wish to see the constraints of the two qubit
        operations that have constraints you should use the ``two_q_gate``
        argument to limit the output to the gates which have a constraint.

        Args:
            two_q_gate (str): An optional gate name for a two qubit gate in
                the Target to generate the coupling map for. If specified the
                output coupling map will only have edges between qubits where
                this gate is present.
        Returns:
            CouplingMap: The :class:`~qiskit.transpiler.CouplingMap` object
                for this target. If there are no connectivity constraints in
                the target this will return ``None``.

        Raises:
            ValueError: If a non-two qubit gate is passed in for ``two_q_gate``.
            IndexError: If an Instruction not in the Target is passed in for
                ``two_q_gate``.
        """
        if self.qargs is None:
            return None
        if None not in self.qargs and any(len(x) > 2 for x in self.qargs):
            logger.warning(
                "This Target object contains multiqubit gates that "
                "operate on > 2 qubits. This will not be reflected in "
                "the output coupling map."
            )

        if two_q_gate is not None:
            coupling_graph = rx.PyDiGraph(multigraph=False)
<<<<<<< HEAD
            coupling_graph.add_nodes_from([None for _ in range(self.num_qubits)])
=======
            coupling_graph.add_nodes_from([None] * self.num_qubits)
>>>>>>> e62e896b
            for qargs, properties in self._gate_map[two_q_gate].items():
                if len(qargs) != 2:
                    raise ValueError(
                        "Specified two_q_gate: %s is not a 2 qubit instruction" % two_q_gate
                    )
                coupling_graph.add_edge(*qargs, {two_q_gate: properties})
            cmap = CouplingMap()
            cmap.graph = coupling_graph
            return cmap
        if self._coupling_graph is None:
            self._build_coupling_graph()
        # if there is no connectivity constraints in the coupling graph treat it as not
        # existing and return
        if self._coupling_graph is not None:
            cmap = CouplingMap()
            cmap.graph = self._coupling_graph
            return cmap
        else:
            return None

    @property
    def physical_qubits(self):
        """Returns a sorted list of physical_qubits"""
        return list(range(self.num_qubits))

    def get_non_global_operation_names(self, strict_direction=False):
        """Return the non-global operation names for the target

        The non-global operations are those in the target which don't apply
        on all qubits (for single qubit operations) or all multiqubit qargs
        (for multi-qubit operations).

        Args:
            strict_direction (bool): If set to ``True`` the multi-qubit
                operations considered as non-global respect the strict
                direction (or order of qubits in the qargs is signifcant). For
                example, if ``cx`` is defined on ``(0, 1)`` and ``ecr`` is
                defined over ``(1, 0)`` by default neither would be considered
                non-global, but if ``strict_direction`` is set ``True`` both
                ``cx`` and ``ecr`` would be returned.

        Returns:
            List[str]: A list of operation names for operations that aren't global in this target
        """
        if strict_direction:
            if self._non_global_strict_basis is not None:
                return self._non_global_strict_basis
            search_set = self._qarg_gate_map.keys()
        else:
            if self._non_global_basis is not None:
                return self._non_global_basis

            search_set = {
                frozenset(qarg)
                for qarg in self._qarg_gate_map
                if qarg is not None and len(qarg) != 1
            }
        incomplete_basis_gates = []
        size_dict = defaultdict(int)
        size_dict[1] = self.num_qubits
        for qarg in search_set:
            if qarg is None or len(qarg) == 1:
                continue
            size_dict[len(qarg)] += 1
        for inst, qargs in self._gate_map.items():
            qarg_sample = next(iter(qargs))
            if qarg_sample is None:
                continue
            if not strict_direction:
                qargs = {frozenset(qarg) for qarg in qargs}
            if len(qargs) != size_dict[len(qarg_sample)]:
                incomplete_basis_gates.append(inst)
        if strict_direction:
            self._non_global_strict_basis = incomplete_basis_gates
        else:
            self._non_global_basis = incomplete_basis_gates
        return incomplete_basis_gates

    @property
    def aquire_alignment(self):
        """Alias of deprecated name. This will be removed."""
        warnings.warn(
            "aquire_alignment is deprecated. Use acquire_alignment instead.", DeprecationWarning
        )
        return self.acquire_alignment

    @aquire_alignment.setter
    def aquire_alignment(self, new_value: int):
        """Alias of deprecated name. This will be removed."""
        warnings.warn(
            "aquire_alignment is deprecated. Use acquire_alignment instead.", DeprecationWarning
        )
        self.acquire_alignment = new_value

    def __iter__(self):
        return iter(self._gate_map)

    def __getitem__(self, key):
        return self._gate_map[key]

    def __len__(self):
        return len(self._gate_map)

    def __contains__(self, item):
        return item in self._gate_map

    def keys(self):
        return self._gate_map.keys()

    def values(self):
        return self._gate_map.values()

    def items(self):
        return self._gate_map.items()

    def __str__(self):
        output = io.StringIO()
        if self.description is not None:
            output.write(f"Target: {self.description}\n")
        else:
            output.write("Target\n")
        output.write(f"Number of qubits: {self.num_qubits}\n")
        output.write("Instructions:\n")
        for inst, qarg_props in self._gate_map.items():
            output.write(f"\t{inst}\n")
            for qarg, props in qarg_props.items():
                if qarg is None:
                    continue
                if props is None:
                    output.write(f"\t\t{qarg}\n")
                    continue
                prop_str_pieces = [f"\t\t{qarg}:\n"]
                duration = getattr(props, "duration", None)
                if duration is not None:
                    prop_str_pieces.append(f"\t\t\tDuration: {duration} sec.\n")
                error = getattr(props, "error", None)
                if error is not None:
                    prop_str_pieces.append(f"\t\t\tError Rate: {error}\n")
                schedule = getattr(props, "_calibration", None)
                if schedule is not None:
                    prop_str_pieces.append("\t\t\tWith pulse schedule calibration\n")
                extra_props = getattr(props, "properties", None)
                if extra_props is not None:
                    extra_props_pieces = [
                        f"\t\t\t\t{key}: {value}\n" for key, value in extra_props.items()
                    ]
                    extra_props_str = "".join(extra_props_pieces)
                    prop_str_pieces.append(f"\t\t\tExtra properties:\n{extra_props_str}\n")
                output.write("".join(prop_str_pieces))
        return output.getvalue()


def target_to_backend_properties(target: Target):
    """Convert a :class:`~.Target` object into a legacy :class:`~.BackendProperties`"""

    properties_dict = {
        "backend_name": "",
        "backend_version": "",
        "last_update_date": None,
        "general": [],
    }
    gates = []
    qubits = []
    for gate, qargs_list in target.items():
        if gate != "measure":
            for qargs, props in qargs_list.items():
                property_list = []
                if getattr(props, "duration", None) is not None:
                    property_list.append(
                        {
                            "date": datetime.datetime.now(datetime.timezone.utc),
                            "name": "gate_length",
                            "unit": "s",
                            "value": props.duration,
                        }
                    )
                if getattr(props, "error", None) is not None:
                    property_list.append(
                        {
                            "date": datetime.datetime.now(datetime.timezone.utc),
                            "name": "gate_error",
                            "unit": "",
                            "value": props.error,
                        }
                    )
                if property_list:
                    gates.append(
                        {
                            "gate": gate,
                            "qubits": list(qargs),
                            "parameters": property_list,
                            "name": gate + "_".join([str(x) for x in qargs]),
                        }
                    )
        else:
            qubit_props = {x: None for x in range(target.num_qubits)}
            for qargs, props in qargs_list.items():
                if qargs is None:
                    continue
                qubit = qargs[0]
                props_list = []
                if getattr(props, "error", None) is not None:
                    props_list.append(
                        {
                            "date": datetime.datetime.now(datetime.timezone.utc),
                            "name": "readout_error",
                            "unit": "",
                            "value": props.error,
                        }
                    )
                if getattr(props, "duration", None) is not None:
                    props_list.append(
                        {
                            "date": datetime.datetime.now(datetime.timezone.utc),
                            "name": "readout_length",
                            "unit": "s",
                            "value": props.duration,
                        }
                    )
                if not props_list:
                    qubit_props = {}
                    break
                qubit_props[qubit] = props_list
            if qubit_props and all(x is not None for x in qubit_props.values()):
                qubits = [qubit_props[i] for i in range(target.num_qubits)]
    if gates or qubits:
        properties_dict["gates"] = gates
        properties_dict["qubits"] = qubits
        return BackendProperties.from_dict(properties_dict)
    else:
        return None<|MERGE_RESOLUTION|>--- conflicted
+++ resolved
@@ -899,11 +899,7 @@
 
         if two_q_gate is not None:
             coupling_graph = rx.PyDiGraph(multigraph=False)
-<<<<<<< HEAD
-            coupling_graph.add_nodes_from([None for _ in range(self.num_qubits)])
-=======
             coupling_graph.add_nodes_from([None] * self.num_qubits)
->>>>>>> e62e896b
             for qargs, properties in self._gate_map[two_q_gate].items():
                 if len(qargs) != 2:
                     raise ValueError(
