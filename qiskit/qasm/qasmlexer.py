--- conflicted
+++ resolved
@@ -124,11 +124,7 @@
         return t
 
     def t_STRING(self, t):
-<<<<<<< HEAD
-        r"\"([^\\\"]|\\.)*\" "  # noqa: D210
-=======
         r"\"([^\\\"]|\\.)*\""  # fmt: skip
->>>>>>> 40f73a3d
         return t
 
     def t_INCLUDE(self, _):
