# This code is part of Qiskit.
#
# (C) Copyright IBM 2017.
#
# This code is licensed under the Apache License, Version 2.0. You may
# obtain a copy of this license in the LICENSE.txt file in the root directory
# of this source tree or at http://www.apache.org/licenses/LICENSE-2.0.
#
# Any modifications or derivative works of this code must retain this
# copyright notice, and modified files need to carry a notice indicating
# that they have been altered from the originals.

# pylint: disable=bad-docstring-quotes,invalid-name

"""Quantum circuit object."""

from __future__ import annotations
import collections.abc
import copy
import itertools
import functools
import multiprocessing as mp
import string
import re
import warnings
import typing
from collections import OrderedDict, defaultdict, namedtuple
from typing import (
    Union,
    Optional,
    Tuple,
    Type,
    TypeVar,
    Sequence,
    Callable,
    Mapping,
    Iterable,
    Any,
    DefaultDict,
    Literal,
    overload,
)
import numpy as np
from qiskit.exceptions import QiskitError
from qiskit.utils.multiprocessing import is_main_process
from qiskit.circuit.instruction import Instruction
import qiskit.circuit.instruction
from qiskit.circuit.gate import Gate
from qiskit.circuit.parameter import Parameter
from qiskit.circuit.exceptions import CircuitError
from qiskit.utils import optionals as _optionals
from .classical import expr
from .parameterexpression import ParameterExpression, ParameterValueType
from .quantumregister import QuantumRegister, Qubit, AncillaRegister, AncillaQubit
from .classicalregister import ClassicalRegister, Clbit
from .parametertable import ParameterReferences, ParameterTable, ParameterView
from .parametervector import ParameterVector, ParameterVectorElement
from .instructionset import InstructionSet
from .operation import Operation
from .register import Register
from .bit import Bit
from .quantumcircuitdata import QuantumCircuitData, CircuitInstruction
from .delay import Delay
from .measure import Measure
from .reset import Reset
from .tools import pi_check

if typing.TYPE_CHECKING:
    import qiskit  # pylint: disable=cyclic-import
    from qiskit.transpiler.layout import TranspileLayout  # pylint: disable=cyclic-import

BitLocations = namedtuple("BitLocations", ("index", "registers"))


# The following types are not marked private to avoid leaking this "private/public" abstraction out
# into the documentation.  They are not imported by circuit.__init__, nor are they meant to be.

# Arbitrary type variables for marking up generics.
S = TypeVar("S")
T = TypeVar("T")

# Types that can be coerced to a valid Qubit specifier in a circuit.
QubitSpecifier = Union[
    Qubit,
    QuantumRegister,
    int,
    slice,
    Sequence[Union[Qubit, int]],
]

# Types that can be coerced to a valid Clbit specifier in a circuit.
ClbitSpecifier = Union[
    Clbit,
    ClassicalRegister,
    int,
    slice,
    Sequence[Union[Clbit, int]],
]

# Generic type which is either :obj:`~Qubit` or :obj:`~Clbit`, used to specify types of functions
# which operate on either type of bit, but not both at the same time.
BitType = TypeVar("BitType", Qubit, Clbit)

# Regex pattern to match valid OpenQASM identifiers
VALID_QASM2_IDENTIFIER = re.compile("[a-z][a-zA-Z_0-9]*")
QASM2_RESERVED = {
    "OPENQASM",
    "qreg",
    "creg",
    "include",
    "gate",
    "opaque",
    "U",
    "CX",
    "measure",
    "reset",
    "if",
    "barrier",
}


class QuantumCircuit:
    """Create a new circuit.

    A circuit is a list of instructions bound to some registers.

    Args:
        regs (list(:class:`~.Register`) or list(``int``) or list(list(:class:`~.Bit`))): The
            registers to be included in the circuit.

            * If a list of :class:`~.Register` objects, represents the :class:`.QuantumRegister`
              and/or :class:`.ClassicalRegister` objects to include in the circuit.

              For example:

                * ``QuantumCircuit(QuantumRegister(4))``
                * ``QuantumCircuit(QuantumRegister(4), ClassicalRegister(3))``
                * ``QuantumCircuit(QuantumRegister(4, 'qr0'), QuantumRegister(2, 'qr1'))``

            * If a list of ``int``, the amount of qubits and/or classical bits to include in
              the circuit. It can either be a single int for just the number of quantum bits,
              or 2 ints for the number of quantum bits and classical bits, respectively.

              For example:

                * ``QuantumCircuit(4) # A QuantumCircuit with 4 qubits``
                * ``QuantumCircuit(4, 3) # A QuantumCircuit with 4 qubits and 3 classical bits``

            * If a list of python lists containing :class:`.Bit` objects, a collection of
              :class:`.Bit` s to be added to the circuit.


        name (str): the name of the quantum circuit. If not set, an
            automatically generated string will be assigned.
        global_phase (float or ParameterExpression): The global phase of the circuit in radians.
        metadata (dict): Arbitrary key value metadata to associate with the
            circuit. This gets stored as free-form data in a dict in the
            :attr:`~qiskit.circuit.QuantumCircuit.metadata` attribute. It will
            not be directly used in the circuit.

    Raises:
        CircuitError: if the circuit name, if given, is not valid.

    Examples:

        Construct a simple Bell state circuit.

        .. plot::
           :include-source:

           from qiskit import QuantumCircuit

           qc = QuantumCircuit(2, 2)
           qc.h(0)
           qc.cx(0, 1)
           qc.measure([0, 1], [0, 1])
           qc.draw('mpl')

        Construct a 5-qubit GHZ circuit.

        .. code-block::

           from qiskit import QuantumCircuit

           qc = QuantumCircuit(5)
           qc.h(0)
           qc.cx(0, range(1, 5))
           qc.measure_all()

        Construct a 4-qubit Bernstein-Vazirani circuit using registers.

        .. plot::
           :include-source:

           from qiskit import QuantumRegister, ClassicalRegister, QuantumCircuit

           qr = QuantumRegister(3, 'q')
           anc = QuantumRegister(1, 'ancilla')
           cr = ClassicalRegister(3, 'c')
           qc = QuantumCircuit(qr, anc, cr)

           qc.x(anc[0])
           qc.h(anc[0])
           qc.h(qr[0:3])
           qc.cx(qr[0:3], anc[0])
           qc.h(qr[0:3])
           qc.barrier(qr)
           qc.measure(qr, cr)

           qc.draw('mpl')
    """

    instances = 0
    prefix = "circuit"

    # Class variable OPENQASM header
    header = "OPENQASM 2.0;"
    extension_lib = 'include "qelib1.inc";'

    def __init__(
        self,
        *regs: Register | int | Sequence[Bit],
        name: str | None = None,
        global_phase: ParameterValueType = 0,
        metadata: dict | None = None,
    ):
        if any(not isinstance(reg, (list, QuantumRegister, ClassicalRegister)) for reg in regs):
            # check if inputs are integers, but also allow e.g. 2.0

            try:
                valid_reg_size = all(reg == int(reg) for reg in regs)
            except (ValueError, TypeError):
                valid_reg_size = False

            if not valid_reg_size:
                raise CircuitError(
                    "Circuit args must be Registers or integers. (%s '%s' was "
                    "provided)" % ([type(reg).__name__ for reg in regs], regs)
                )

            regs = tuple(int(reg) for reg in regs)  # cast to int
        self._base_name = None
        if name is None:
            self._base_name = self.cls_prefix()
            self._name_update()
        elif not isinstance(name, str):
            raise CircuitError(
                "The circuit name should be a string (or None to auto-generate a name)."
            )
        else:
            self._base_name = name
            self.name = name
        self._increment_instances()

        # Data contains a list of instructions and their contexts,
        # in the order they were applied.
        self._data: list[CircuitInstruction] = []
        self._op_start_times = None

        # A stack to hold the instruction sets that are being built up during for-, if- and
        # while-block construction.  These are stored as a stripped down sequence of instructions,
        # and sets of qubits and clbits, rather than a full QuantumCircuit instance because the
        # builder interfaces need to wait until they are completed before they can fill in things
        # like `break` and `continue`.  This is because these instructions need to "operate" on the
        # full width of bits, but the builder interface won't know what bits are used until the end.
        self._control_flow_scopes: list[
            "qiskit.circuit.controlflow.builder.ControlFlowBuilderBlock"
        ] = []

        self.qregs: list[QuantumRegister] = []
        self.cregs: list[ClassicalRegister] = []
        self._qubits: list[Qubit] = []
        self._clbits: list[Clbit] = []

        # Dict mapping Qubit or Clbit instances to tuple comprised of 0) the
        # corresponding index in circuit.{qubits,clbits} and 1) a list of
        # Register-int pairs for each Register containing the Bit and its index
        # within that register.
        self._qubit_indices: dict[Qubit, BitLocations] = {}
        self._clbit_indices: dict[Clbit, BitLocations] = {}

        self._ancillas: list[AncillaQubit] = []
        self._calibrations: DefaultDict[str, dict[tuple, Any]] = defaultdict(dict)
        self.add_register(*regs)

        # Parameter table tracks instructions with variable parameters.
        self._parameter_table = ParameterTable()

        # Cache to avoid re-sorting parameters
        self._parameters = None

        self._layout = None
        self._global_phase: ParameterValueType = 0
        self.global_phase = global_phase

        self.duration = None
        self.unit = "dt"
        self.metadata = {} if metadata is None else metadata

    @staticmethod
    def from_instructions(
        instructions: Iterable[
            CircuitInstruction
            | tuple[qiskit.circuit.Instruction]
            | tuple[qiskit.circuit.Instruction, Iterable[Qubit]]
            | tuple[qiskit.circuit.Instruction, Iterable[Qubit], Iterable[Clbit]]
        ],
        *,
        qubits: Iterable[Qubit] = (),
        clbits: Iterable[Clbit] = (),
        name: str | None = None,
        global_phase: ParameterValueType = 0,
        metadata: dict | None = None,
    ) -> "QuantumCircuit":
        """Construct a circuit from an iterable of CircuitInstructions.

        Args:
            instructions: The instructions to add to the circuit.
            qubits: Any qubits to add to the circuit. This argument can be used,
                for example, to enforce a particular ordering of qubits.
            clbits: Any classical bits to add to the circuit. This argument can be used,
                for example, to enforce a particular ordering of classical bits.
            name: The name of the circuit.
            global_phase: The global phase of the circuit in radians.
            metadata: Arbitrary key value metadata to associate with the circuit.

        Returns:
            The quantum circuit.
        """
        circuit = QuantumCircuit(name=name, global_phase=global_phase, metadata=metadata)
        added_qubits = set()
        added_clbits = set()
        if qubits:
            qubits = list(qubits)
            circuit.add_bits(qubits)
            added_qubits.update(qubits)
        if clbits:
            clbits = list(clbits)
            circuit.add_bits(clbits)
            added_clbits.update(clbits)
        for instruction in instructions:
            if not isinstance(instruction, CircuitInstruction):
                instruction = CircuitInstruction(*instruction)
            qubits = [qubit for qubit in instruction.qubits if qubit not in added_qubits]
            clbits = [clbit for clbit in instruction.clbits if clbit not in added_clbits]
            circuit.add_bits(qubits)
            circuit.add_bits(clbits)
            added_qubits.update(qubits)
            added_clbits.update(clbits)
            circuit._append(instruction)
        return circuit

    @property
    def layout(self) -> Optional[TranspileLayout]:
        r"""Return any associated layout information anout the circuit

        This attribute contains an optional :class:`~.TranspileLayout`
        object. This is typically set on the output from :func:`~.transpile`
        or :meth:`.PassManager.run` to retain information about the
        permutations caused on the input circuit by transpilation.

        There are two types of permutations caused by the :func:`~.transpile`
        function, an initial layout which permutes the qubits based on the
        selected physical qubits on the :class:`~.Target`, and a final layout
        which is an output permutation caused by :class:`~.SwapGate`\s
        inserted during routing.
        """
        return self._layout

    @property
    def data(self) -> QuantumCircuitData:
        """Return the circuit data (instructions and context).

        Returns:
            QuantumCircuitData: a list-like object containing the :class:`.CircuitInstruction`\\ s
            for each instruction.
        """
        return QuantumCircuitData(self)

    @data.setter
    def data(self, data_input: Iterable):
        """Sets the circuit data from a list of instructions and context.

        Args:
            data_input (Iterable): A sequence of instructions with their execution contexts.  The
                elements must either be instances of :class:`.CircuitInstruction` (preferred), or a
                3-tuple of ``(instruction, qargs, cargs)`` (legacy).  In the legacy format,
                ``instruction`` must be an :class:`~.circuit.Instruction`, while ``qargs`` and
                ``cargs`` must be iterables of :class:`.Qubit` or :class:`.Clbit` specifiers
                (similar to the allowed forms in calls to :meth:`append`).
        """
        # If data_input is QuantumCircuitData(self), clearing self._data
        # below will also empty data_input, so make a shallow copy first.
        data_input = list(data_input)
        self._data = []
        self._parameter_table = ParameterTable()
        if not data_input:
            return
        if isinstance(data_input[0], CircuitInstruction):
            for instruction in data_input:
                self.append(instruction)
        else:
            for instruction, qargs, cargs in data_input:
                self.append(instruction, qargs, cargs)

    @property
    def op_start_times(self) -> list[int]:
        """Return a list of operation start times.

        This attribute is enabled once one of scheduling analysis passes
        runs on the quantum circuit.

        Returns:
            List of integers representing instruction start times.
            The index corresponds to the index of instruction in :attr:`QuantumCircuit.data`.

        Raises:
            AttributeError: When circuit is not scheduled.
        """
        if self._op_start_times is None:
            raise AttributeError(
                "This circuit is not scheduled. "
                "To schedule it run the circuit through one of the transpiler scheduling passes."
            )
        return self._op_start_times

    @property
    def calibrations(self) -> dict:
        """Return calibration dictionary.

        The custom pulse definition of a given gate is of the form
        ``{'gate_name': {(qubits, params): schedule}}``
        """
        return dict(self._calibrations)

    @calibrations.setter
    def calibrations(self, calibrations: dict):
        """Set the circuit calibration data from a dictionary of calibration definition.

        Args:
            calibrations (dict): A dictionary of input in the format
               ``{'gate_name': {(qubits, gate_params): schedule}}``
        """
        self._calibrations = defaultdict(dict, calibrations)

    def has_calibration_for(self, instruction: CircuitInstruction | tuple):
        """Return True if the circuit has a calibration defined for the instruction context. In this
        case, the operation does not need to be translated to the device basis.
        """
        if isinstance(instruction, CircuitInstruction):
            operation = instruction.operation
            qubits = instruction.qubits
        else:
            operation, qubits, _ = instruction
        if not self.calibrations or operation.name not in self.calibrations:
            return False
        qubits = tuple(self.qubits.index(qubit) for qubit in qubits)
        params = []
        for p in operation.params:
            if isinstance(p, ParameterExpression) and not p.parameters:
                params.append(float(p))
            else:
                params.append(p)
        params = tuple(params)
        return (qubits, params) in self.calibrations[operation.name]

    @property
    def metadata(self) -> dict:
        """The user provided metadata associated with the circuit.

        The metadata for the circuit is a user provided ``dict`` of metadata
        for the circuit. It will not be used to influence the execution or
        operation of the circuit, but it is expected to be passed between
        all transforms of the circuit (ie transpilation) and that providers will
        associate any circuit metadata with the results it returns from
        execution of that circuit.
        """
        return self._metadata

    @metadata.setter
    def metadata(self, metadata: dict | None):
        """Update the circuit metadata"""
        if metadata is None:
            metadata = {}
            warnings.warn(
                "Setting metadata to None was deprecated in Terra 0.24.0 and this ability will be "
                "removed in a future release. Instead, set metadata to an empty dictionary.",
                DeprecationWarning,
                stacklevel=2,
            )
        elif not isinstance(metadata, dict):
            raise TypeError("Only a dictionary is accepted for circuit metadata")
        self._metadata = metadata

    def __str__(self) -> str:
        return str(self.draw(output="text"))

    def __eq__(self, other) -> bool:
        if not isinstance(other, QuantumCircuit):
            return False

        # TODO: remove the DAG from this function
        from qiskit.converters import circuit_to_dag

        return circuit_to_dag(self, copy_operations=False) == circuit_to_dag(
            other, copy_operations=False
        )

    @classmethod
    def _increment_instances(cls):
        cls.instances += 1

    @classmethod
    def cls_instances(cls) -> int:
        """Return the current number of instances of this class,
        useful for auto naming."""
        return cls.instances

    @classmethod
    def cls_prefix(cls) -> str:
        """Return the prefix to use for auto naming."""
        return cls.prefix

    def _name_update(self) -> None:
        """update name of instance using instance number"""
        if not is_main_process():
            pid_name = f"-{mp.current_process().pid}"
        else:
            pid_name = ""

        self.name = f"{self._base_name}-{self.cls_instances()}{pid_name}"

    def has_register(self, register: Register) -> bool:
        """
        Test if this circuit has the register r.

        Args:
            register (Register): a quantum or classical register.

        Returns:
            bool: True if the register is contained in this circuit.
        """
        has_reg = False
        if isinstance(register, QuantumRegister) and register in self.qregs:
            has_reg = True
        elif isinstance(register, ClassicalRegister) and register in self.cregs:
            has_reg = True
        return has_reg

    def reverse_ops(self) -> "QuantumCircuit":
        """Reverse the circuit by reversing the order of instructions.

        This is done by recursively reversing all instructions.
        It does not invert (adjoint) any gate.

        Returns:
            QuantumCircuit: the reversed circuit.

        Examples:

            input:

            .. parsed-literal::

                     ┌───┐
                q_0: ┤ H ├─────■──────
                     └───┘┌────┴─────┐
                q_1: ─────┤ RX(1.57) ├
                          └──────────┘

            output:

            .. parsed-literal::

                                 ┌───┐
                q_0: ─────■──────┤ H ├
                     ┌────┴─────┐└───┘
                q_1: ┤ RX(1.57) ├─────
                     └──────────┘
        """
        reverse_circ = QuantumCircuit(
            self.qubits, self.clbits, *self.qregs, *self.cregs, name=self.name + "_reverse"
        )

        for instruction in reversed(self.data):
            reverse_circ._append(instruction.replace(operation=instruction.operation.reverse_ops()))

        reverse_circ.duration = self.duration
        reverse_circ.unit = self.unit
        return reverse_circ

    def reverse_bits(self) -> "QuantumCircuit":
        """Return a circuit with the opposite order of wires.

        The circuit is "vertically" flipped. If a circuit is
        defined over multiple registers, the resulting circuit will have
        the same registers but with their order flipped.

        This method is useful for converting a circuit written in little-endian
        convention to the big-endian equivalent, and vice versa.

        Returns:
            QuantumCircuit: the circuit with reversed bit order.

        Examples:

            input:

            .. parsed-literal::

                     ┌───┐
                a_0: ┤ H ├──■─────────────────
                     └───┘┌─┴─┐
                a_1: ─────┤ X ├──■────────────
                          └───┘┌─┴─┐
                a_2: ──────────┤ X ├──■───────
                               └───┘┌─┴─┐
                b_0: ───────────────┤ X ├──■──
                                    └───┘┌─┴─┐
                b_1: ────────────────────┤ X ├
                                         └───┘

            output:

            .. parsed-literal::

                                         ┌───┐
                b_0: ────────────────────┤ X ├
                                    ┌───┐└─┬─┘
                b_1: ───────────────┤ X ├──■──
                               ┌───┐└─┬─┘
                a_0: ──────────┤ X ├──■───────
                          ┌───┐└─┬─┘
                a_1: ─────┤ X ├──■────────────
                     ┌───┐└─┬─┘
                a_2: ┤ H ├──■─────────────────
                     └───┘
        """
        circ = QuantumCircuit(
            list(reversed(self.qubits)),
            list(reversed(self.clbits)),
            name=self.name,
            global_phase=self.global_phase,
        )
        new_qubit_map = circ.qubits[::-1]
        new_clbit_map = circ.clbits[::-1]
        for reg in reversed(self.qregs):
            bits = [new_qubit_map[self.find_bit(qubit).index] for qubit in reversed(reg)]
            circ.add_register(QuantumRegister(bits=bits, name=reg.name))
        for reg in reversed(self.cregs):
            bits = [new_clbit_map[self.find_bit(clbit).index] for clbit in reversed(reg)]
            circ.add_register(ClassicalRegister(bits=bits, name=reg.name))

        for instruction in self.data:
            qubits = [new_qubit_map[self.find_bit(qubit).index] for qubit in instruction.qubits]
            clbits = [new_clbit_map[self.find_bit(clbit).index] for clbit in instruction.clbits]
            circ._append(instruction.replace(qubits=qubits, clbits=clbits))
        return circ

    def inverse(self) -> "QuantumCircuit":
        """Invert (take adjoint of) this circuit.

        This is done by recursively inverting all gates.

        Returns:
            QuantumCircuit: the inverted circuit

        Raises:
            CircuitError: if the circuit cannot be inverted.

        Examples:

            input:

            .. parsed-literal::

                     ┌───┐
                q_0: ┤ H ├─────■──────
                     └───┘┌────┴─────┐
                q_1: ─────┤ RX(1.57) ├
                          └──────────┘

            output:

            .. parsed-literal::

                                  ┌───┐
                q_0: ──────■──────┤ H ├
                     ┌─────┴─────┐└───┘
                q_1: ┤ RX(-1.57) ├─────
                     └───────────┘
        """
        inverse_circ = QuantumCircuit(
            self.qubits,
            self.clbits,
            *self.qregs,
            *self.cregs,
            name=self.name + "_dg",
            global_phase=-self.global_phase,
        )

        for instruction in reversed(self._data):
            inverse_circ._append(instruction.replace(operation=instruction.operation.inverse()))
        return inverse_circ

    def repeat(self, reps: int) -> "QuantumCircuit":
        """Repeat this circuit ``reps`` times.

        Args:
            reps (int): How often this circuit should be repeated.

        Returns:
            QuantumCircuit: A circuit containing ``reps`` repetitions of this circuit.
        """
        repeated_circ = QuantumCircuit(
            self.qubits, self.clbits, *self.qregs, *self.cregs, name=self.name + f"**{reps}"
        )

        # benefit of appending instructions: decomposing shows the subparts, i.e. the power
        # is actually `reps` times this circuit, and it is currently much faster than `compose`.
        if reps > 0:
            try:  # try to append as gate if possible to not disallow to_gate
                inst: Instruction = self.to_gate()
            except QiskitError:
                inst = self.to_instruction()
            for _ in range(reps):
                repeated_circ._append(inst, self.qubits, self.clbits)

        return repeated_circ

    def power(self, power: float, matrix_power: bool = False) -> "QuantumCircuit":
        """Raise this circuit to the power of ``power``.

        If ``power`` is a positive integer and ``matrix_power`` is ``False``, this implementation
        defaults to calling ``repeat``. Otherwise, if the circuit is unitary, the matrix is
        computed to calculate the matrix power.

        Args:
            power (float): The power to raise this circuit to.
            matrix_power (bool): If True, the circuit is converted to a matrix and then the
                matrix power is computed. If False, and ``power`` is a positive integer,
                the implementation defaults to ``repeat``.

        Raises:
            CircuitError: If the circuit needs to be converted to a gate but it is not unitary.

        Returns:
            QuantumCircuit: A circuit implementing this circuit raised to the power of ``power``.
        """
        if power >= 0 and isinstance(power, (int, np.integer)) and not matrix_power:
            return self.repeat(power)

        # attempt conversion to gate
        if self.num_parameters > 0:
            raise CircuitError(
                "Cannot raise a parameterized circuit to a non-positive power "
                "or matrix-power, please bind the free parameters: "
                "{}".format(self.parameters)
            )

        try:
            gate = self.to_gate()
        except QiskitError as ex:
            raise CircuitError(
                "The circuit contains non-unitary operations and cannot be "
                "controlled. Note that no qiskit.circuit.Instruction objects may "
                "be in the circuit for this operation."
            ) from ex

        power_circuit = QuantumCircuit(self.qubits, self.clbits, *self.qregs, *self.cregs)
        power_circuit.append(gate.power(power), list(range(gate.num_qubits)))
        return power_circuit

    def control(
        self,
        num_ctrl_qubits: int = 1,
        label: str | None = None,
        ctrl_state: str | int | None = None,
    ) -> "QuantumCircuit":
        """Control this circuit on ``num_ctrl_qubits`` qubits.

        Args:
            num_ctrl_qubits (int): The number of control qubits.
            label (str): An optional label to give the controlled operation for visualization.
            ctrl_state (str or int): The control state in decimal or as a bitstring
                (e.g. '111'). If None, use ``2**num_ctrl_qubits - 1``.

        Returns:
            QuantumCircuit: The controlled version of this circuit.

        Raises:
            CircuitError: If the circuit contains a non-unitary operation and cannot be controlled.
        """
        try:
            gate = self.to_gate()
        except QiskitError as ex:
            raise CircuitError(
                "The circuit contains non-unitary operations and cannot be "
                "controlled. Note that no qiskit.circuit.Instruction objects may "
                "be in the circuit for this operation."
            ) from ex

        controlled_gate = gate.control(num_ctrl_qubits, label, ctrl_state)
        control_qreg = QuantumRegister(num_ctrl_qubits)
        controlled_circ = QuantumCircuit(
            control_qreg, self.qubits, *self.qregs, name=f"c_{self.name}"
        )
        controlled_circ.append(controlled_gate, controlled_circ.qubits)

        return controlled_circ

    def compose(
        self,
        other: Union["QuantumCircuit", Instruction],
        qubits: QubitSpecifier | Sequence[QubitSpecifier] | None = None,
        clbits: ClbitSpecifier | Sequence[ClbitSpecifier] | None = None,
        front: bool = False,
        inplace: bool = False,
        wrap: bool = False,
    ) -> Optional["QuantumCircuit"]:
        """Compose circuit with ``other`` circuit or instruction, optionally permuting wires.

        ``other`` can be narrower or of equal width to ``self``.

        Args:
            other (qiskit.circuit.Instruction or QuantumCircuit):
                (sub)circuit or instruction to compose onto self.  If not a :obj:`.QuantumCircuit`,
                this can be anything that :obj:`.append` will accept.
            qubits (list[Qubit|int]): qubits of self to compose onto.
            clbits (list[Clbit|int]): clbits of self to compose onto.
            front (bool): If True, front composition will be performed.  This is not possible within
                control-flow builder context managers.
            inplace (bool): If True, modify the object. Otherwise return composed circuit.
            wrap (bool): If True, wraps the other circuit into a gate (or instruction, depending on
                whether it contains only unitary instructions) before composing it onto self.

        Returns:
            QuantumCircuit: the composed circuit (returns None if inplace==True).

        Raises:
            CircuitError: if no correct wire mapping can be made between the two circuits, such as
                if ``other`` is wider than ``self``.
            CircuitError: if trying to emit a new circuit while ``self`` has a partially built
                control-flow context active, such as the context-manager forms of :meth:`if_test`,
                :meth:`for_loop` and :meth:`while_loop`.
            CircuitError: if trying to compose to the front of a circuit when a control-flow builder
                block is active; there is no clear meaning to this action.

        Examples:
            .. code-block:: python

                >>> lhs.compose(rhs, qubits=[3, 2], inplace=True)

            .. parsed-literal::

                            ┌───┐                   ┌─────┐                ┌───┐
                lqr_1_0: ───┤ H ├───    rqr_0: ──■──┤ Tdg ├    lqr_1_0: ───┤ H ├───────────────
                            ├───┤              ┌─┴─┐└─────┘                ├───┤
                lqr_1_1: ───┤ X ├───    rqr_1: ┤ X ├───────    lqr_1_1: ───┤ X ├───────────────
                         ┌──┴───┴──┐           └───┘                    ┌──┴───┴──┐┌───┐
                lqr_1_2: ┤ U1(0.1) ├  +                     =  lqr_1_2: ┤ U1(0.1) ├┤ X ├───────
                         └─────────┘                                    └─────────┘└─┬─┘┌─────┐
                lqr_2_0: ─────■─────                           lqr_2_0: ─────■───────■──┤ Tdg ├
                            ┌─┴─┐                                          ┌─┴─┐        └─────┘
                lqr_2_1: ───┤ X ├───                           lqr_2_1: ───┤ X ├───────────────
                            └───┘                                          └───┘
                lcr_0: 0 ═══════════                           lcr_0: 0 ═══════════════════════

                lcr_1: 0 ═══════════                           lcr_1: 0 ═══════════════════════

        """
        # pylint: disable=cyclic-import
        from qiskit.circuit.controlflow.switch_case import SwitchCaseOp

        if inplace and front and self._control_flow_scopes:
            # If we're composing onto ourselves while in a stateful control-flow builder context,
            # there's no clear meaning to composition to the "front" of the circuit.
            raise CircuitError(
                "Cannot compose to the front of a circuit while a control-flow context is active."
            )
        if not inplace and self._control_flow_scopes:
            # If we're inside a stateful control-flow builder scope, even if we successfully cloned
            # the partial builder scope (not simple), the scope wouldn't be controlled by an active
            # `with` statement, so the output circuit would be permanently broken.
            raise CircuitError(
                "Cannot emit a new composed circuit while a control-flow context is active."
            )

        dest = self if inplace else self.copy()

        # As a special case, allow composing some clbits onto no clbits - normally the destination
        # has to be strictly larger. This allows composing final measurements onto unitary circuits.
        if isinstance(other, QuantumCircuit):
            if not self.clbits and other.clbits:
                dest.add_bits(other.clbits)
                for reg in other.cregs:
                    dest.add_register(reg)

        if wrap and isinstance(other, QuantumCircuit):
            other = (
                other.to_gate()
                if all(isinstance(ins.operation, Gate) for ins in other.data)
                else other.to_instruction()
            )

        if not isinstance(other, QuantumCircuit):
            if qubits is None:
                qubits = self.qubits[: other.num_qubits]
            if clbits is None:
                clbits = self.clbits[: other.num_clbits]
            if front:
                # Need to keep a reference to the data for use after we've emptied it.
                old_data = list(dest.data)
                dest.clear()
                dest.append(other, qubits, clbits)
                for instruction in old_data:
                    dest._append(instruction)
            else:
                dest.append(other, qargs=qubits, cargs=clbits)
            if inplace:
                return None
            return dest

        if other.num_qubits > dest.num_qubits or other.num_clbits > dest.num_clbits:
            raise CircuitError(
                "Trying to compose with another QuantumCircuit which has more 'in' edges."
            )

        # number of qubits and clbits must match number in circuit or None
        edge_map: dict[Qubit | Clbit, Qubit | Clbit] = {}
        if qubits is None:
            edge_map.update(zip(other.qubits, dest.qubits))
        else:
            mapped_qubits = dest.qbit_argument_conversion(qubits)
            if len(mapped_qubits) != len(other.qubits):
                raise CircuitError(
                    f"Number of items in qubits parameter ({len(mapped_qubits)}) does not"
                    f" match number of qubits in the circuit ({len(other.qubits)})."
                )
            edge_map.update(zip(other.qubits, mapped_qubits))

        if clbits is None:
            edge_map.update(zip(other.clbits, dest.clbits))
        else:
            mapped_clbits = dest.cbit_argument_conversion(clbits)
            if len(mapped_clbits) != len(other.clbits):
                raise CircuitError(
                    f"Number of items in clbits parameter ({len(mapped_clbits)}) does not"
                    f" match number of clbits in the circuit ({len(other.clbits)})."
                )
            edge_map.update(zip(other.clbits, dest.cbit_argument_conversion(clbits)))

        # Cache for `map_register_to_dest`.
        _map_register_cache = {}

        def map_register_to_dest(theirs):
            """Map the target's registers to suitable equivalents in the destination, adding an
            extra one if there's no exact match."""
            if theirs.name in _map_register_cache:
                return _map_register_cache[theirs.name]
            mapped_bits = [edge_map[bit] for bit in theirs]
            for ours in dest.cregs:
                if mapped_bits == list(ours):
                    mapped_theirs = ours
                    break
            else:
                mapped_theirs = ClassicalRegister(bits=mapped_bits)
                dest.add_register(mapped_theirs)
            _map_register_cache[theirs.name] = mapped_theirs
            return mapped_theirs

        mapped_instrs: list[CircuitInstruction] = []
        for instr in other.data:
            n_qargs: list[Qubit] = [edge_map[qarg] for qarg in instr.qubits]
            n_cargs: list[Clbit] = [edge_map[carg] for carg in instr.clbits]
            n_op = instr.operation.copy()

            if getattr(n_op, "condition", None) is not None:
                target, value = n_op.condition
                if isinstance(target, Clbit):
                    n_op.condition = (edge_map[target], value)
                else:
                    n_op.condition = (map_register_to_dest(target), value)
            elif isinstance(n_op, SwitchCaseOp):
                if isinstance(n_op.target, Clbit):
                    n_op.target = edge_map[n_op.target]
                else:
                    n_op.target = map_register_to_dest(n_op.target)

            mapped_instrs.append(CircuitInstruction(n_op, n_qargs, n_cargs))

        if front:
            # adjust new instrs before original ones and update all parameters
            mapped_instrs += dest.data
            dest.clear()
        append = dest._control_flow_scopes[-1].append if dest._control_flow_scopes else dest._append
        for instr in mapped_instrs:
            append(instr)

        for gate, cals in other.calibrations.items():
            dest._calibrations[gate].update(cals)

        dest.global_phase += other.global_phase

        if inplace:
            return None

        return dest

    def tensor(self, other: "QuantumCircuit", inplace: bool = False) -> Optional["QuantumCircuit"]:
        """Tensor ``self`` with ``other``.

        Remember that in the little-endian convention the leftmost operation will be at the bottom
        of the circuit. See also
        `the docs <qiskit.org/documentation/tutorials/circuits/3_summary_of_quantum_operations.html>`__
        for more information.

        .. parsed-literal::

                 ┌────────┐        ┌─────┐          ┌─────┐
            q_0: ┤ bottom ├ ⊗ q_0: ┤ top ├  = q_0: ─┤ top ├──
                 └────────┘        └─────┘         ┌┴─────┴─┐
                                              q_1: ┤ bottom ├
                                                   └────────┘

        Args:
            other (QuantumCircuit): The other circuit to tensor this circuit with.
            inplace (bool): If True, modify the object. Otherwise return composed circuit.

        Examples:

            .. plot::
               :include-source:

               from qiskit import QuantumCircuit
               top = QuantumCircuit(1)
               top.x(0);
               bottom = QuantumCircuit(2)
               bottom.cry(0.2, 0, 1);
               tensored = bottom.tensor(top)
               tensored.draw('mpl')

        Returns:
            QuantumCircuit: The tensored circuit (returns None if inplace==True).
        """
        num_qubits = self.num_qubits + other.num_qubits
        num_clbits = self.num_clbits + other.num_clbits

        # If a user defined both circuits with via register sizes and not with named registers
        # (e.g. QuantumCircuit(2, 2)) then we have a naming collision, as the registers are by
        # default called "q" resp. "c". To still allow tensoring we define new registers of the
        # correct sizes.
        if (
            len(self.qregs) == len(other.qregs) == 1
            and self.qregs[0].name == other.qregs[0].name == "q"
        ):
            # check if classical registers are in the circuit
            if num_clbits > 0:
                dest = QuantumCircuit(num_qubits, num_clbits)
            else:
                dest = QuantumCircuit(num_qubits)

        # handle case if ``measure_all`` was called on both circuits, in which case the
        # registers are both named "meas"
        elif (
            len(self.cregs) == len(other.cregs) == 1
            and self.cregs[0].name == other.cregs[0].name == "meas"
        ):
            cr = ClassicalRegister(self.num_clbits + other.num_clbits, "meas")
            dest = QuantumCircuit(*other.qregs, *self.qregs, cr)

        # Now we don't have to handle any more cases arising from special implicit naming
        else:
            dest = QuantumCircuit(
                other.qubits,
                self.qubits,
                other.clbits,
                self.clbits,
                *other.qregs,
                *self.qregs,
                *other.cregs,
                *self.cregs,
            )

        # compose self onto the output, and then other
        dest.compose(other, range(other.num_qubits), range(other.num_clbits), inplace=True)
        dest.compose(
            self,
            range(other.num_qubits, num_qubits),
            range(other.num_clbits, num_clbits),
            inplace=True,
        )

        # Replace information from tensored circuit into self when inplace = True
        if inplace:
            self.__dict__.update(dest.__dict__)
            return None
        return dest

    @property
    def qubits(self) -> list[Qubit]:
        """
        Returns a list of quantum bits in the order that the registers were added.
        """
        return self._qubits

    @property
    def clbits(self) -> list[Clbit]:
        """
        Returns a list of classical bits in the order that the registers were added.
        """
        return self._clbits

    @property
    def ancillas(self) -> list[AncillaQubit]:
        """
        Returns a list of ancilla bits in the order that the registers were added.
        """
        return self._ancillas

    def __and__(self, rhs: "QuantumCircuit") -> "QuantumCircuit":
        """Overload & to implement self.compose."""
        return self.compose(rhs)

    def __iand__(self, rhs: "QuantumCircuit") -> "QuantumCircuit":
        """Overload &= to implement self.compose in place."""
        self.compose(rhs, inplace=True)
        return self

    def __xor__(self, top: "QuantumCircuit") -> "QuantumCircuit":
        """Overload ^ to implement self.tensor."""
        return self.tensor(top)

    def __ixor__(self, top: "QuantumCircuit") -> "QuantumCircuit":
        """Overload ^= to implement self.tensor in place."""
        self.tensor(top, inplace=True)
        return self

    def __len__(self) -> int:
        """Return number of operations in circuit."""
        return len(self._data)

    @typing.overload
    def __getitem__(self, item: int) -> CircuitInstruction:
        ...

    @typing.overload
    def __getitem__(self, item: slice) -> list[CircuitInstruction]:
        ...

    def __getitem__(self, item):
        """Return indexed operation."""
        return self._data[item]

    @staticmethod
    def cast(value: S, type_: Callable[..., T]) -> Union[S, T]:
        """Best effort to cast value to type. Otherwise, returns the value."""
        try:
            return type_(value)
        except (ValueError, TypeError):
            return value

    def qbit_argument_conversion(self, qubit_representation: QubitSpecifier) -> list[Qubit]:
        """
        Converts several qubit representations (such as indexes, range, etc.)
        into a list of qubits.

        Args:
            qubit_representation (Object): representation to expand

        Returns:
            List(Qubit): the resolved instances of the qubits.
        """
        return _bit_argument_conversion(
            qubit_representation, self.qubits, self._qubit_indices, Qubit
        )

    def cbit_argument_conversion(self, clbit_representation: ClbitSpecifier) -> list[Clbit]:
        """
        Converts several classical bit representations (such as indexes, range, etc.)
        into a list of classical bits.

        Args:
            clbit_representation (Object): representation to expand

        Returns:
            List(tuple): Where each tuple is a classical bit.
        """
        return _bit_argument_conversion(
            clbit_representation, self.clbits, self._clbit_indices, Clbit
        )

    def _resolve_classical_resource(self, specifier):
        """Resolve a single classical resource specifier into a concrete resource, raising an error
        if the specifier is invalid.

        This is slightly different to :meth:`.cbit_argument_conversion`, because it should not
        unwrap :obj:`.ClassicalRegister` instances into lists, and in general it should not allow
        iterables or broadcasting.  It is expected to be used as a callback for things like
        :meth:`.InstructionSet.c_if` to check the validity of their arguments.

        Args:
            specifier (Union[Clbit, ClassicalRegister, int]): a specifier of a classical resource
                present in this circuit.  An ``int`` will be resolved into a :obj:`.Clbit` using the
                same conventions as measurement operations on this circuit use.

        Returns:
            Union[Clbit, ClassicalRegister]: the resolved resource.

        Raises:
            CircuitError: if the resource is not present in this circuit, or if the integer index
                passed is out-of-bounds.
        """
        if isinstance(specifier, Clbit):
            if specifier not in self._clbit_indices:
                raise CircuitError(f"Clbit {specifier} is not present in this circuit.")
            return specifier
        if isinstance(specifier, ClassicalRegister):
            # This is linear complexity for something that should be constant, but QuantumCircuit
            # does not currently keep a hashmap of registers, and requires non-trivial changes to
            # how it exposes its registers publically before such a map can be safely stored so it
            # doesn't miss updates. (Jake, 2021-11-10).
            if specifier not in self.cregs:
                raise CircuitError(f"Register {specifier} is not present in this circuit.")
            return specifier
        if isinstance(specifier, int):
            try:
                return self._clbits[specifier]
            except IndexError:
                raise CircuitError(f"Classical bit index {specifier} is out-of-range.") from None
        raise CircuitError(f"Unknown classical resource specifier: '{specifier}'.")

    def _validate_expr(self, node: expr.Expr) -> expr.Expr:
        for var in expr.iter_vars(node):
            if isinstance(var.var, Clbit):
                if var.var not in self._clbit_indices:
                    raise CircuitError(f"Clbit {var.var} is not present in this circuit.")
            elif isinstance(var.var, ClassicalRegister):
                if var.var not in self.cregs:
                    raise CircuitError(f"Register {var.var} is not present in this circuit.")
        return node

    def append(
        self,
        instruction: Operation | CircuitInstruction,
        qargs: Sequence[QubitSpecifier] | None = None,
        cargs: Sequence[ClbitSpecifier] | None = None,
    ) -> InstructionSet:
        """Append one or more instructions to the end of the circuit, modifying the circuit in
        place.

        The ``qargs`` and ``cargs`` will be expanded and broadcast according to the rules of the
        given :class:`~.circuit.Instruction`, and any non-:class:`.Bit` specifiers (such as
        integer indices) will be resolved into the relevant instances.

        If a :class:`.CircuitInstruction` is given, it will be unwrapped, verified in the context of
        this circuit, and a new object will be appended to the circuit.  In this case, you may not
        pass ``qargs`` or ``cargs`` separately.

        Args:
            instruction: :class:`~.circuit.Instruction` instance to append, or a
                :class:`.CircuitInstruction` with all its context.
            qargs: specifiers of the :class:`.Qubit`\\ s to attach instruction to.
            cargs: specifiers of the :class:`.Clbit`\\ s to attach instruction to.

        Returns:
            qiskit.circuit.InstructionSet: a handle to the :class:`.CircuitInstruction`\\ s that
            were actually added to the circuit.

        Raises:
            CircuitError: if the operation passed is not an instance of :class:`~.circuit.Instruction` .
        """
        if isinstance(instruction, CircuitInstruction):
            operation = instruction.operation
            qargs = instruction.qubits
            cargs = instruction.clbits
        else:
            operation = instruction

        # Convert input to instruction
        if not isinstance(operation, Operation):
            if hasattr(operation, "to_instruction"):
                operation = operation.to_instruction()
                if not isinstance(operation, Operation):
                    raise CircuitError("operation.to_instruction() is not an Operation.")
            else:
                if issubclass(operation, Operation):
                    raise CircuitError(
                        "Object is a subclass of Operation, please add () to "
                        "pass an instance of this object."
                    )

                raise CircuitError(
                    "Object to append must be an Operation or have a to_instruction() method."
                )

        # Make copy of parameterized gate instances
        if hasattr(operation, "params"):
            is_parameter = any(isinstance(param, Parameter) for param in operation.params)
            if is_parameter:
                operation = copy.deepcopy(operation)

        expanded_qargs = [self.qbit_argument_conversion(qarg) for qarg in qargs or []]
        expanded_cargs = [self.cbit_argument_conversion(carg) for carg in cargs or []]

        if self._control_flow_scopes:
            appender = self._control_flow_scopes[-1].append
            requester = self._control_flow_scopes[-1].request_classical_resource
        else:
            appender = self._append
            requester = self._resolve_classical_resource
        instructions = InstructionSet(resource_requester=requester)
        if isinstance(operation, Instruction):
            for qarg, carg in operation.broadcast_arguments(expanded_qargs, expanded_cargs):
                self._check_dups(qarg)
                instruction = CircuitInstruction(operation, qarg, carg)
                appender(instruction)
                instructions.add(instruction)
        else:
            # For Operations that are non-Instructions, we use the Instruction's default method
            for qarg, carg in Instruction.broadcast_arguments(
                operation, expanded_qargs, expanded_cargs
            ):
                self._check_dups(qarg)
                instruction = CircuitInstruction(operation, qarg, carg)
                appender(instruction)
                instructions.add(instruction)
        return instructions

    # Preferred new style.
    @typing.overload
    def _append(
        self, instruction: CircuitInstruction, _qargs: None = None, _cargs: None = None
    ) -> CircuitInstruction:
        ...

    # To-be-deprecated old style.
    @typing.overload
    def _append(
        self,
        operation: Operation,
        qargs: Sequence[Qubit],
        cargs: Sequence[Clbit],
    ) -> Operation:
        ...

    def _append(
        self,
        instruction: CircuitInstruction | Instruction,
        qargs: Sequence[Qubit] | None = None,
        cargs: Sequence[Clbit] | None = None,
    ):
        """Append an instruction to the end of the circuit, modifying the circuit in place.

        .. warning::

            This is an internal fast-path function, and it is the responsibility of the caller to
            ensure that all the arguments are valid; there is no error checking here.  In
            particular, all the qubits and clbits must already exist in the circuit and there can be
            no duplicates in the list.

        .. note::

            This function may be used by callers other than :obj:`.QuantumCircuit` when the caller
            is sure that all error-checking, broadcasting and scoping has already been performed,
            and the only reference to the circuit the instructions are being appended to is within
            that same function.  In particular, it is not safe to call
            :meth:`QuantumCircuit._append` on a circuit that is received by a function argument.
            This is because :meth:`.QuantumCircuit._append` will not recognise the scoping
            constructs of the control-flow builder interface.

        Args:
            instruction: Operation instance to append
            qargs: Qubits to attach the instruction to.
            cargs: Clbits to attach the instruction to.

        Returns:
            Operation: a handle to the instruction that was just added

        :meta public:
        """
        old_style = not isinstance(instruction, CircuitInstruction)
        if old_style:
            instruction = CircuitInstruction(instruction, qargs, cargs)
        self._data.append(instruction)
        if isinstance(instruction.operation, Instruction):
            self._update_parameter_table(instruction)

        # mark as normal circuit if a new instruction is added
        self.duration = None
        self.unit = "dt"
        return instruction.operation if old_style else instruction

    def _update_parameter_table(self, instruction: CircuitInstruction):
        for param_index, param in enumerate(instruction.operation.params):
            if isinstance(param, (ParameterExpression, QuantumCircuit)):
                # Scoped constructs like the control-flow ops use QuantumCircuit as a parameter.
                atomic_parameters = set(param.parameters)
            else:
                atomic_parameters = set()

            for parameter in atomic_parameters:
                if parameter in self._parameter_table:
                    self._parameter_table[parameter].add((instruction.operation, param_index))
                else:
                    if parameter.name in self._parameter_table.get_names():
                        raise CircuitError(f"Name conflict on adding parameter: {parameter.name}")
                    self._parameter_table[parameter] = ParameterReferences(
                        ((instruction.operation, param_index),)
                    )

                    # clear cache if new parameter is added
                    self._parameters = None

    def add_register(self, *regs: Register | int | Sequence[Bit]) -> None:
        """Add registers."""
        if not regs:
            return

        if any(isinstance(reg, int) for reg in regs):
            # QuantumCircuit defined without registers
            if len(regs) == 1 and isinstance(regs[0], int):
                # QuantumCircuit with anonymous quantum wires e.g. QuantumCircuit(2)
                if regs[0] == 0:
                    regs = ()
                else:
                    regs = (QuantumRegister(regs[0], "q"),)
            elif len(regs) == 2 and all(isinstance(reg, int) for reg in regs):
                # QuantumCircuit with anonymous wires e.g. QuantumCircuit(2, 3)
                if regs[0] == 0:
                    qregs: tuple[QuantumRegister, ...] = ()
                else:
                    qregs = (QuantumRegister(regs[0], "q"),)
                if regs[1] == 0:
                    cregs: tuple[ClassicalRegister, ...] = ()
                else:
                    cregs = (ClassicalRegister(regs[1], "c"),)
                regs = qregs + cregs
            else:
                raise CircuitError(
                    "QuantumCircuit parameters can be Registers or Integers."
                    " If Integers, up to 2 arguments. QuantumCircuit was called"
                    " with %s." % (regs,)
                )

        for register in regs:
            if isinstance(register, Register) and any(
                register.name == reg.name for reg in self.qregs + self.cregs
            ):
                raise CircuitError('register name "%s" already exists' % register.name)

            if isinstance(register, AncillaRegister):
                for bit in register:
                    if bit not in self._qubit_indices:
                        self._ancillas.append(bit)

            if isinstance(register, QuantumRegister):
                self.qregs.append(register)

                for idx, bit in enumerate(register):
                    if bit in self._qubit_indices:
                        self._qubit_indices[bit].registers.append((register, idx))
                    else:
                        self._qubits.append(bit)
                        self._qubit_indices[bit] = BitLocations(
                            len(self._qubits) - 1, [(register, idx)]
                        )

            elif isinstance(register, ClassicalRegister):
                self.cregs.append(register)

                for idx, bit in enumerate(register):
                    if bit in self._clbit_indices:
                        self._clbit_indices[bit].registers.append((register, idx))
                    else:
                        self._clbits.append(bit)
                        self._clbit_indices[bit] = BitLocations(
                            len(self._clbits) - 1, [(register, idx)]
                        )

            elif isinstance(register, list):
                self.add_bits(register)
            else:
                raise CircuitError("expected a register")

    def add_bits(self, bits: Iterable[Bit]) -> None:
        """Add Bits to the circuit."""
        duplicate_bits = set(self._qubit_indices).union(self._clbit_indices).intersection(bits)
        if duplicate_bits:
            raise CircuitError(f"Attempted to add bits found already in circuit: {duplicate_bits}")

        for bit in bits:
            if isinstance(bit, AncillaQubit):
                self._ancillas.append(bit)
            if isinstance(bit, Qubit):
                self._qubits.append(bit)
                self._qubit_indices[bit] = BitLocations(len(self._qubits) - 1, [])
            elif isinstance(bit, Clbit):
                self._clbits.append(bit)
                self._clbit_indices[bit] = BitLocations(len(self._clbits) - 1, [])
            else:
                raise CircuitError(
                    "Expected an instance of Qubit, Clbit, or "
                    "AncillaQubit, but was passed {}".format(bit)
                )

    def find_bit(self, bit: Bit) -> BitLocations:
        """Find locations in the circuit which can be used to reference a given :obj:`~Bit`.

        Args:
            bit (Bit): The bit to locate.

        Returns:
            namedtuple(int, List[Tuple(Register, int)]): A 2-tuple. The first element (``index``)
                contains the index at which the ``Bit`` can be found (in either
                :obj:`~QuantumCircuit.qubits`, :obj:`~QuantumCircuit.clbits`, depending on its
                type). The second element (``registers``) is a list of ``(register, index)``
                pairs with an entry for each :obj:`~Register` in the circuit which contains the
                :obj:`~Bit` (and the index in the :obj:`~Register` at which it can be found).

        Notes:
            The circuit index of an :obj:`~AncillaQubit` will be its index in
            :obj:`~QuantumCircuit.qubits`, not :obj:`~QuantumCircuit.ancillas`.

        Raises:
            CircuitError: If the supplied :obj:`~Bit` was of an unknown type.
            CircuitError: If the supplied :obj:`~Bit` could not be found on the circuit.
        """

        try:
            if isinstance(bit, Qubit):
                return self._qubit_indices[bit]
            elif isinstance(bit, Clbit):
                return self._clbit_indices[bit]
            else:
                raise CircuitError(f"Could not locate bit of unknown type: {type(bit)}")
        except KeyError as err:
            raise CircuitError(
                f"Could not locate provided bit: {bit}. Has it been added to the QuantumCircuit?"
            ) from err

    def _check_dups(self, qubits: Sequence[Qubit]) -> None:
        """Raise exception if list of qubits contains duplicates."""
        squbits = set(qubits)
        if len(squbits) != len(qubits):
            raise CircuitError("duplicate qubit arguments")

    def to_instruction(
        self,
        parameter_map: dict[Parameter, ParameterValueType] | None = None,
        label: str | None = None,
    ) -> Instruction:
        """Create an Instruction out of this circuit.

        Args:
            parameter_map(dict): For parameterized circuits, a mapping from
               parameters in the circuit to parameters to be used in the
               instruction. If None, existing circuit parameters will also
               parameterize the instruction.
            label (str): Optional gate label.

        Returns:
            qiskit.circuit.Instruction: a composite instruction encapsulating this circuit
            (can be decomposed back)
        """
        from qiskit.converters.circuit_to_instruction import circuit_to_instruction

        return circuit_to_instruction(self, parameter_map, label=label)

    def to_gate(
        self,
        parameter_map: dict[Parameter, ParameterValueType] | None = None,
        label: str | None = None,
    ) -> Gate:
        """Create a Gate out of this circuit.

        Args:
            parameter_map(dict): For parameterized circuits, a mapping from
               parameters in the circuit to parameters to be used in the
               gate. If None, existing circuit parameters will also
               parameterize the gate.
            label (str): Optional gate label.

        Returns:
            Gate: a composite gate encapsulating this circuit
            (can be decomposed back)
        """
        from qiskit.converters.circuit_to_gate import circuit_to_gate

        return circuit_to_gate(self, parameter_map, label=label)

    def decompose(
        self,
        gates_to_decompose: Type[Gate] | Sequence[Type[Gate]] | Sequence[str] | str | None = None,
        reps: int = 1,
    ) -> "QuantumCircuit":
        """Call a decomposition pass on this circuit,
        to decompose one level (shallow decompose).

        Args:
            gates_to_decompose (type or str or list(type, str)): Optional subset of gates
                to decompose. Can be a gate type, such as ``HGate``, or a gate name, such
                as 'h', or a gate label, such as 'My H Gate', or a list of any combination
                of these. If a gate name is entered, it will decompose all gates with that
                name, whether the gates have labels or not. Defaults to all gates in circuit.
            reps (int): Optional number of times the circuit should be decomposed.
                For instance, ``reps=2`` equals calling ``circuit.decompose().decompose()``.
                can decompose specific gates specific time

        Returns:
            QuantumCircuit: a circuit one level decomposed
        """
        # pylint: disable=cyclic-import
        from qiskit.transpiler.passes.basis.decompose import Decompose
        from qiskit.transpiler.passes.synthesis import HighLevelSynthesis
        from qiskit.converters.circuit_to_dag import circuit_to_dag
        from qiskit.converters.dag_to_circuit import dag_to_circuit

        dag = circuit_to_dag(self)
        dag = HighLevelSynthesis().run(dag)
        pass_ = Decompose(gates_to_decompose)
        for _ in range(reps):
            dag = pass_.run(dag)
        return dag_to_circuit(dag)

    def qasm(
        self,
        formatted: bool = False,
        filename: str | None = None,
        encoding: str | None = None,
    ) -> str | None:
        """Return OpenQASM string.

        Args:
            formatted (bool): Return formatted Qasm string.
            filename (str): Save Qasm to file with name 'filename'.
            encoding (str): Optionally specify the encoding to use for the
                output file if ``filename`` is specified. By default this is
                set to the system's default encoding (ie whatever
                ``locale.getpreferredencoding()`` returns) and can be set to
                any valid codec or alias from stdlib's
                `codec module <https://docs.python.org/3/library/codecs.html#standard-encodings>`__

        Returns:
            str: If formatted=False.

        Raises:
            MissingOptionalLibraryError: If pygments is not installed and ``formatted`` is
                ``True``.
<<<<<<< HEAD
            QasmError: If circuit has free parameters.
            QASM2ExportError: If an operation that has no OpenQASM 2 representation is encountered.
=======
            QASM2ExportError: If circuit has free parameters.
>>>>>>> f8bad110
        """
        from qiskit.qasm2 import QASM2ExportError  # pylint: disable=cyclic-import

        if self.num_parameters > 0:
            raise QASM2ExportError(
                "Cannot represent circuits with unbound parameters in OpenQASM 2."
            )

        existing_gate_names = {
            "barrier",
            "measure",
            "reset",
            "u3",
            "u2",
            "u1",
            "cx",
            "id",
            "u0",
            "u",
            "p",
            "x",
            "y",
            "z",
            "h",
            "s",
            "sdg",
            "t",
            "tdg",
            "rx",
            "ry",
            "rz",
            "sx",
            "sxdg",
            "cz",
            "cy",
            "swap",
            "ch",
            "ccx",
            "cswap",
            "crx",
            "cry",
            "crz",
            "cu1",
            "cp",
            "cu3",
            "csx",
            "cu",
            "rxx",
            "rzz",
            "rccx",
            "rc3x",
            "c3x",
            "c3sx",  # This is the Qiskit gate name, but the qelib1.inc name is 'c3sqrtx'.
            "c4x",
        }

        # Mapping of instruction name to a pair of the source for a definition, and an OQ2 string
        # that includes the `gate` or `opaque` statement that defines the gate.
        gates_to_define: OrderedDict[str, tuple[Instruction, str]] = OrderedDict()

        regless_qubits = [bit for bit in self.qubits if not self.find_bit(bit).registers]
        regless_clbits = [bit for bit in self.clbits if not self.find_bit(bit).registers]
        dummy_registers: list[QuantumRegister | ClassicalRegister] = []
        if regless_qubits:
            dummy_registers.append(QuantumRegister(name="qregless", bits=regless_qubits))
        if regless_clbits:
            dummy_registers.append(ClassicalRegister(name="cregless", bits=regless_clbits))
        register_escaped_names: dict[str, QuantumRegister | ClassicalRegister] = {}
        for regs in (self.qregs, self.cregs, dummy_registers):
            for reg in regs:
                register_escaped_names[
                    _make_unique(_qasm_escape_name(reg.name, "reg_"), register_escaped_names)
                ] = reg
        bit_labels: dict[Qubit | Clbit, str] = {
            bit: "%s[%d]" % (name, idx)
            for name, register in register_escaped_names.items()
            for (idx, bit) in enumerate(register)
        }
        register_definitions_qasm = "".join(
            f"{'qreg' if isinstance(reg, QuantumRegister) else 'creg'} {name}[{reg.size}];\n"
            for name, reg in register_escaped_names.items()
        )
        instruction_calls = []
        for instruction in self._data:
            operation = instruction.operation
            if operation.name == "measure":
                qubit = instruction.qubits[0]
                clbit = instruction.clbits[0]
                instruction_qasm = f"measure {bit_labels[qubit]} -> {bit_labels[clbit]};"
            elif operation.name == "reset":
                instruction_qasm = f"reset {bit_labels[instruction.qubits[0]]};"
            elif operation.name == "barrier":
                qargs = ",".join(bit_labels[q] for q in instruction.qubits)
                instruction_qasm = "barrier;" if not qargs else f"barrier {qargs};"
            else:
                instruction_qasm = _qasm2_custom_operation_statement(
                    instruction, existing_gate_names, gates_to_define, bit_labels
                )
            instruction_calls.append(instruction_qasm)
        instructions_qasm = "".join(f"{call}\n" for call in instruction_calls)
        gate_definitions_qasm = "".join(f"{qasm}\n" for _, qasm in gates_to_define.values())

        out = "".join(
            (
                self.header,
                "\n",
                self.extension_lib,
                "\n",
                gate_definitions_qasm,
                register_definitions_qasm,
                instructions_qasm,
            )
        )

        if filename:
            with open(filename, "w+", encoding=encoding) as file:
                file.write(out)

        if formatted:
            _optionals.HAS_PYGMENTS.require_now("formatted OpenQASM 2 output")

            import pygments
            from pygments.formatters import (  # pylint: disable=no-name-in-module
                Terminal256Formatter,
            )
            from qiskit.qasm.pygments import OpenQASMLexer
            from qiskit.qasm.pygments import QasmTerminalStyle

            code = pygments.highlight(
                out, OpenQASMLexer(), Terminal256Formatter(style=QasmTerminalStyle)
            )
            print(code)
            return None
        return out

    def draw(
        self,
        output: str | None = None,
        scale: float | None = None,
        filename: str | None = None,
        style: dict | str | None = None,
        interactive: bool = False,
        plot_barriers: bool = True,
        reverse_bits: bool = None,
        justify: str | None = None,
        vertical_compression: str | None = "medium",
        idle_wires: bool = True,
        with_layout: bool = True,
        fold: int | None = None,
        # The type of ax is matplotlib.axes.Axes, but this is not a fixed dependency, so cannot be
        # safely forward-referenced.
        ax: Any | None = None,
        initial_state: bool = False,
        cregbundle: bool = None,
        wire_order: list = None,
    ):
        """Draw the quantum circuit. Use the output parameter to choose the drawing format:

        **text**: ASCII art TextDrawing that can be printed in the console.

        **mpl**: images with color rendered purely in Python using matplotlib.

        **latex**: high-quality images compiled via latex.

        **latex_source**: raw uncompiled latex output.

        Args:
            output (str): select the output method to use for drawing the circuit.
                Valid choices are ``text``, ``mpl``, ``latex``, ``latex_source``.
                By default the `text` drawer is used unless the user config file
                (usually ``~/.qiskit/settings.conf``) has an alternative backend set
                as the default. For example, ``circuit_drawer = latex``. If the output
                kwarg is set, that backend will always be used over the default in
                the user config file.
            scale (float): scale of image to draw (shrink if < 1.0). Only used by
                the `mpl`, `latex` and `latex_source` outputs. Defaults to 1.0.
            filename (str): file path to save image to. Defaults to None.
            style (dict or str): dictionary of style or file name of style json file.
                This option is only used by the `mpl` or `latex` output type.
                If `style` is a str, it is used as the path to a json file
                which contains a style dict. The file will be opened, parsed, and
                then any style elements in the dict will replace the default values
                in the input dict. A file to be loaded must end in ``.json``, but
                the name entered here can omit ``.json``. For example,
                ``style='iqx.json'`` or ``style='iqx'``.
                If `style` is a dict and the ``'name'`` key is set, that name
                will be used to load a json file, followed by loading the other
                items in the style dict. For example, ``style={'name': 'iqx'}``.
                If `style` is not a str and `name` is not a key in the style dict,
                then the default value from the user config file (usually
                ``~/.qiskit/settings.conf``) will be used, for example,
                ``circuit_mpl_style = iqx``.
                If none of these are set, the `default` style will be used.
                The search path for style json files can be specified in the user
                config, for example,
                ``circuit_mpl_style_path = /home/user/styles:/home/user``.
                See: :class:`~qiskit.visualization.qcstyle.DefaultStyle` for more
                information on the contents.
            interactive (bool): when set to true, show the circuit in a new window
                (for `mpl` this depends on the matplotlib backend being used
                supporting this). Note when used with either the `text` or the
                `latex_source` output type this has no effect and will be silently
                ignored. Defaults to False.
            reverse_bits (bool): when set to True, reverse the bit order inside
                registers for the output visualization. Defaults to False unless the
                user config file (usually ``~/.qiskit/settings.conf``) has an
                alternative value set. For example, ``circuit_reverse_bits = True``.
            plot_barriers (bool): enable/disable drawing barriers in the output
                circuit. Defaults to True.
            justify (string): options are ``left``, ``right`` or ``none``. If
                anything else is supplied, it defaults to left justified. It refers
                to where gates should be placed in the output circuit if there is
                an option. ``none`` results in each gate being placed in its own
                column.
            vertical_compression (string): ``high``, ``medium`` or ``low``. It
                merges the lines generated by the `text` output so the drawing
                will take less vertical room.  Default is ``medium``. Only used by
                the `text` output, will be silently ignored otherwise.
            idle_wires (bool): include idle wires (wires with no circuit elements)
                in output visualization. Default is True.
            with_layout (bool): include layout information, with labels on the
                physical layout. Default is True.
            fold (int): sets pagination. It can be disabled using -1. In `text`,
                sets the length of the lines. This is useful when the drawing does
                not fit in the console. If None (default), it will try to guess the
                console width using ``shutil.get_terminal_size()``. However, if
                running in jupyter, the default line length is set to 80 characters.
                In `mpl`, it is the number of (visual) layers before folding.
                Default is 25.
            ax (matplotlib.axes.Axes): Only used by the `mpl` backend. An optional
                Axes object to be used for the visualization output. If none is
                specified, a new matplotlib Figure will be created and used.
                Additionally, if specified there will be no returned Figure since
                it is redundant.
            initial_state (bool): Optional. Adds ``|0>`` in the beginning of the wire.
                Default is False.
            cregbundle (bool): Optional. If set True, bundle classical registers.
                Default is True, except for when ``output`` is set to  ``"text"``.
            wire_order (list): Optional. A list of integers used to reorder the display
                of the bits. The list must have an entry for every bit with the bits
                in the range 0 to (``num_qubits`` + ``num_clbits``).

        Returns:
            :class:`.TextDrawing` or :class:`matplotlib.figure` or :class:`PIL.Image` or
            :class:`str`:

            * `TextDrawing` (output='text')
                A drawing that can be printed as ascii art.
            * `matplotlib.figure.Figure` (output='mpl')
                A matplotlib figure object for the circuit diagram.
            * `PIL.Image` (output='latex')
                An in-memory representation of the image of the circuit diagram.
            * `str` (output='latex_source')
                The LaTeX source code for visualizing the circuit diagram.

        Raises:
            VisualizationError: when an invalid output method is selected
            ImportError: when the output methods requires non-installed libraries.

        Example:
            .. plot::
               :include-source:

               from qiskit import QuantumRegister, ClassicalRegister, QuantumCircuit
               q = QuantumRegister(1)
               c = ClassicalRegister(1)
               qc = QuantumCircuit(q, c)
               qc.h(q)
               qc.measure(q, c)
               qc.draw(output='mpl', style={'backgroundcolor': '#EEEEEE'})
        """

        # pylint: disable=cyclic-import
        from qiskit.visualization import circuit_drawer

        return circuit_drawer(
            self,
            scale=scale,
            filename=filename,
            style=style,
            output=output,
            interactive=interactive,
            plot_barriers=plot_barriers,
            reverse_bits=reverse_bits,
            justify=justify,
            vertical_compression=vertical_compression,
            idle_wires=idle_wires,
            with_layout=with_layout,
            fold=fold,
            ax=ax,
            initial_state=initial_state,
            cregbundle=cregbundle,
            wire_order=wire_order,
        )

    def size(
        self,
        filter_function: Callable[..., int] = lambda x: not getattr(
            x.operation, "_directive", False
        ),
    ) -> int:
        """Returns total number of instructions in circuit.

        Args:
            filter_function (callable): a function to filter out some instructions.
                Should take as input a tuple of (Instruction, list(Qubit), list(Clbit)).
                By default filters out "directives", such as barrier or snapshot.

        Returns:
            int: Total number of gate operations.
        """
        return sum(map(filter_function, self._data))

    def depth(
        self,
        filter_function: Callable[..., int] = lambda x: not getattr(
            x.operation, "_directive", False
        ),
    ) -> int:
        """Return circuit depth (i.e., length of critical path).

        Args:
            filter_function (callable): A function to filter instructions.
                Should take as input a tuple of (Instruction, list(Qubit), list(Clbit)).
                Instructions for which the function returns False are ignored in the
                computation of the circuit depth.
                By default filters out "directives", such as barrier or snapshot.

        Returns:
            int: Depth of circuit.

        Notes:
            The circuit depth and the DAG depth need not be the
            same.
        """
        # Assign each bit in the circuit a unique integer
        # to index into op_stack.
        bit_indices: dict[Qubit | Clbit, int] = {
            bit: idx for idx, bit in enumerate(self.qubits + self.clbits)
        }

        # If no bits, return 0
        if not bit_indices:
            return 0

        # A list that holds the height of each qubit
        # and classical bit.
        op_stack = [0] * len(bit_indices)

        # Here we are playing a modified version of
        # Tetris where we stack gates, but multi-qubit
        # gates, or measurements have a block for each
        # qubit or cbit that are connected by a virtual
        # line so that they all stacked at the same depth.
        # Conditional gates act on all cbits in the register
        # they are conditioned on.
        # The max stack height is the circuit depth.
        for instruction in self._data:
            levels = []
            reg_ints = []
            for ind, reg in enumerate(instruction.qubits + instruction.clbits):
                # Add to the stacks of the qubits and
                # cbits used in the gate.
                reg_ints.append(bit_indices[reg])
                if filter_function(instruction):
                    levels.append(op_stack[reg_ints[ind]] + 1)
                else:
                    levels.append(op_stack[reg_ints[ind]])
            # Assuming here that there is no conditional
            # snapshots or barriers ever.
            if getattr(instruction.operation, "condition", None):
                # Controls operate over all bits of a classical register
                # or over a single bit
                if isinstance(instruction.operation.condition[0], Clbit):
                    condition_bits = [instruction.operation.condition[0]]
                else:
                    condition_bits = instruction.operation.condition[0]
                for cbit in condition_bits:
                    idx = bit_indices[cbit]
                    if idx not in reg_ints:
                        reg_ints.append(idx)
                        levels.append(op_stack[idx] + 1)

            max_level = max(levels)
            for ind in reg_ints:
                op_stack[ind] = max_level

        return max(op_stack)

    def width(self) -> int:
        """Return number of qubits plus clbits in circuit.

        Returns:
            int: Width of circuit.

        """
        return len(self.qubits) + len(self.clbits)

    @property
    def num_qubits(self) -> int:
        """Return number of qubits."""
        return len(self.qubits)

    @property
    def num_ancillas(self) -> int:
        """Return the number of ancilla qubits."""
        return len(self.ancillas)

    @property
    def num_clbits(self) -> int:
        """Return number of classical bits."""
        return len(self.clbits)

    # The stringified return type is because OrderedDict can't be subscripted before Python 3.9, and
    # typing.OrderedDict wasn't added until 3.7.2.  It can be turned into a proper type once 3.6
    # support is dropped.
    def count_ops(self) -> "OrderedDict[Instruction, int]":
        """Count each operation kind in the circuit.

        Returns:
            OrderedDict: a breakdown of how many operations of each kind, sorted by amount.
        """
        count_ops: dict[Instruction, int] = {}
        for instruction in self._data:
            count_ops[instruction.operation.name] = count_ops.get(instruction.operation.name, 0) + 1
        return OrderedDict(sorted(count_ops.items(), key=lambda kv: kv[1], reverse=True))

    def num_nonlocal_gates(self) -> int:
        """Return number of non-local gates (i.e. involving 2+ qubits).

        Conditional nonlocal gates are also included.
        """
        multi_qubit_gates = 0
        for instruction in self._data:
            if instruction.operation.num_qubits > 1 and not getattr(
                instruction.operation, "_directive", False
            ):
                multi_qubit_gates += 1
        return multi_qubit_gates

    def get_instructions(self, name: str) -> list[CircuitInstruction]:
        """Get instructions matching name.

        Args:
            name (str): The name of instruction to.

        Returns:
            list(tuple): list of (instruction, qargs, cargs).
        """
        return [match for match in self._data if match.operation.name == name]

    def num_connected_components(self, unitary_only: bool = False) -> int:
        """How many non-entangled subcircuits can the circuit be factored to.

        Args:
            unitary_only (bool): Compute only unitary part of graph.

        Returns:
            int: Number of connected components in circuit.
        """
        # Convert registers to ints (as done in depth).
        bits = self.qubits if unitary_only else (self.qubits + self.clbits)
        bit_indices: dict[Qubit | Clbit, int] = {bit: idx for idx, bit in enumerate(bits)}

        # Start with each qubit or cbit being its own subgraph.
        sub_graphs = [[bit] for bit in range(len(bit_indices))]

        num_sub_graphs = len(sub_graphs)

        # Here we are traversing the gates and looking to see
        # which of the sub_graphs the gate joins together.
        for instruction in self._data:
            if unitary_only:
                args = instruction.qubits
                num_qargs = len(args)
            else:
                args = instruction.qubits + instruction.clbits
                num_qargs = len(args) + (
                    1 if getattr(instruction.operation, "condition", None) else 0
                )

            if num_qargs >= 2 and not getattr(instruction.operation, "_directive", False):
                graphs_touched = []
                num_touched = 0
                # Controls necessarily join all the cbits in the
                # register that they use.
                if not unitary_only:
                    for bit in instruction.operation.condition_bits:
                        idx = bit_indices[bit]
                        for k in range(num_sub_graphs):
                            if idx in sub_graphs[k]:
                                graphs_touched.append(k)
                                break

                for item in args:
                    reg_int = bit_indices[item]
                    for k in range(num_sub_graphs):
                        if reg_int in sub_graphs[k]:
                            if k not in graphs_touched:
                                graphs_touched.append(k)
                                break

                graphs_touched = list(set(graphs_touched))
                num_touched = len(graphs_touched)

                # If the gate touches more than one subgraph
                # join those graphs together and return
                # reduced number of subgraphs
                if num_touched > 1:
                    connections = []
                    for idx in graphs_touched:
                        connections.extend(sub_graphs[idx])
                    _sub_graphs = []
                    for idx in range(num_sub_graphs):
                        if idx not in graphs_touched:
                            _sub_graphs.append(sub_graphs[idx])
                    _sub_graphs.append(connections)
                    sub_graphs = _sub_graphs
                    num_sub_graphs -= num_touched - 1
            # Cannot go lower than one so break
            if num_sub_graphs == 1:
                break
        return num_sub_graphs

    def num_unitary_factors(self) -> int:
        """Computes the number of tensor factors in the unitary
        (quantum) part of the circuit only.
        """
        return self.num_connected_components(unitary_only=True)

    def num_tensor_factors(self) -> int:
        """Computes the number of tensor factors in the unitary
        (quantum) part of the circuit only.

        Notes:
            This is here for backwards compatibility, and will be
            removed in a future release of Qiskit. You should call
            `num_unitary_factors` instead.
        """
        return self.num_unitary_factors()

    def copy(self, name: str | None = None) -> "QuantumCircuit":
        """Copy the circuit.

        Args:
          name (str): name to be given to the copied circuit. If None, then the name stays the same

        Returns:
          QuantumCircuit: a deepcopy of the current circuit, with the specified name
        """
        cpy = self.copy_empty_like(name)

        operation_copies = {
            id(instruction.operation): instruction.operation.copy() for instruction in self._data
        }

        cpy._parameter_table = ParameterTable(
            {
                param: ParameterReferences(
                    (operation_copies[id(operation)], param_index)
                    for operation, param_index in self._parameter_table[param]
                )
                for param in self._parameter_table
            }
        )

        cpy._data = [
            instruction.replace(operation=operation_copies[id(instruction.operation)])
            for instruction in self._data
        ]

        return cpy

    def copy_empty_like(self, name: str | None = None) -> "QuantumCircuit":
        """Return a copy of self with the same structure but empty.

        That structure includes:
            * name, calibrations and other metadata
            * global phase
            * all the qubits and clbits, including the registers

        Args:
            name (str): Name for the copied circuit. If None, then the name stays the same.

        Returns:
            QuantumCircuit: An empty copy of self.
        """
        cpy = copy.copy(self)
        # copy registers correctly, in copy.copy they are only copied via reference
        cpy.qregs = self.qregs.copy()
        cpy.cregs = self.cregs.copy()
        cpy._qubits = self._qubits.copy()
        cpy._ancillas = self._ancillas.copy()
        cpy._clbits = self._clbits.copy()
        cpy._qubit_indices = self._qubit_indices.copy()
        cpy._clbit_indices = self._clbit_indices.copy()

        cpy._parameter_table = ParameterTable()
        cpy._data = []

        cpy._calibrations = copy.deepcopy(self._calibrations)
        cpy._metadata = copy.deepcopy(self._metadata)

        if name:
            cpy.name = name
        return cpy

    def clear(self) -> None:
        """Clear all instructions in self.

        Clearing the circuits will keep the metadata and calibrations.
        """
        self._data.clear()
        self._parameter_table.clear()

    def _create_creg(self, length: int, name: str) -> ClassicalRegister:
        """Creates a creg, checking if ClassicalRegister with same name exists"""
        if name in [creg.name for creg in self.cregs]:
            save_prefix = ClassicalRegister.prefix
            ClassicalRegister.prefix = name
            new_creg = ClassicalRegister(length)
            ClassicalRegister.prefix = save_prefix
        else:
            new_creg = ClassicalRegister(length, name)
        return new_creg

    def _create_qreg(self, length: int, name: str) -> QuantumRegister:
        """Creates a qreg, checking if QuantumRegister with same name exists"""
        if name in [qreg.name for qreg in self.qregs]:
            save_prefix = QuantumRegister.prefix
            QuantumRegister.prefix = name
            new_qreg = QuantumRegister(length)
            QuantumRegister.prefix = save_prefix
        else:
            new_qreg = QuantumRegister(length, name)
        return new_qreg

    def reset(self, qubit: QubitSpecifier) -> InstructionSet:
        """Reset the quantum bit(s) to their default state.

        Args:
            qubit: qubit(s) to reset.

        Returns:
            qiskit.circuit.InstructionSet: handle to the added instruction.
        """
        return self.append(Reset(), [qubit], [])

    def measure(self, qubit: QubitSpecifier, cbit: ClbitSpecifier) -> InstructionSet:
        r"""Measure a quantum bit (``qubit``) in the Z basis into a classical bit (``cbit``).

        When a quantum state is measured, a qubit is projected in the computational (Pauli Z) basis
        to either :math:`\lvert 0 \rangle` or :math:`\lvert 1 \rangle`. The classical bit ``cbit``
        indicates the result
        of that projection as a ``0`` or a ``1`` respectively. This operation is non-reversible.

        Args:
            qubit: qubit(s) to measure.
            cbit: classical bit(s) to place the measurement result(s) in.

        Returns:
            qiskit.circuit.InstructionSet: handle to the added instructions.

        Raises:
            CircuitError: if arguments have bad format.

        Examples:
            In this example, a qubit is measured and the result of that measurement is stored in the
            classical bit (usually expressed in diagrams as a double line):

            .. code-block::

               from qiskit import QuantumCircuit
               circuit = QuantumCircuit(1, 1)
               circuit.h(0)
               circuit.measure(0, 0)
               circuit.draw()


            .. parsed-literal::

                      ┌───┐┌─┐
                   q: ┤ H ├┤M├
                      └───┘└╥┘
                 c: 1/══════╩═
                            0

            It is possible to call ``measure`` with lists of ``qubits`` and ``cbits`` as a shortcut
            for one-to-one measurement. These two forms produce identical results:

            .. code-block::

               circuit = QuantumCircuit(2, 2)
               circuit.measure([0,1], [0,1])

            .. code-block::

               circuit = QuantumCircuit(2, 2)
               circuit.measure(0, 0)
               circuit.measure(1, 1)

            Instead of lists, you can use :class:`~qiskit.circuit.QuantumRegister` and
            :class:`~qiskit.circuit.ClassicalRegister` under the same logic.

            .. code-block::

                from qiskit import QuantumCircuit, QuantumRegister, ClassicalRegister
                qreg = QuantumRegister(2, "qreg")
                creg = ClassicalRegister(2, "creg")
                circuit = QuantumCircuit(qreg, creg)
                circuit.measure(qreg, creg)

            This is equivalent to:

            .. code-block::

                circuit = QuantumCircuit(qreg, creg)
                circuit.measure(qreg[0], creg[0])
                circuit.measure(qreg[1], creg[1])

        """
        return self.append(Measure(), [qubit], [cbit])

    def measure_active(self, inplace: bool = True) -> Optional["QuantumCircuit"]:
        """Adds measurement to all non-idle qubits. Creates a new ClassicalRegister with
        a size equal to the number of non-idle qubits being measured.

        Returns a new circuit with measurements if `inplace=False`.

        Args:
            inplace (bool): All measurements inplace or return new circuit.

        Returns:
            QuantumCircuit: Returns circuit with measurements when `inplace = False`.
        """
        from qiskit.converters.circuit_to_dag import circuit_to_dag

        if inplace:
            circ = self
        else:
            circ = self.copy()
        dag = circuit_to_dag(circ)
        qubits_to_measure = [qubit for qubit in circ.qubits if qubit not in dag.idle_wires()]
        new_creg = circ._create_creg(len(qubits_to_measure), "measure")
        circ.add_register(new_creg)
        circ.barrier()
        circ.measure(qubits_to_measure, new_creg)

        if not inplace:
            return circ
        else:
            return None

    def measure_all(
        self, inplace: bool = True, add_bits: bool = True
    ) -> Optional["QuantumCircuit"]:
        """Adds measurement to all qubits.

        By default, adds new classical bits in a :obj:`.ClassicalRegister` to store these
        measurements.  If ``add_bits=False``, the results of the measurements will instead be stored
        in the already existing classical bits, with qubit ``n`` being measured into classical bit
        ``n``.

        Returns a new circuit with measurements if ``inplace=False``.

        Args:
            inplace (bool): All measurements inplace or return new circuit.
            add_bits (bool): Whether to add new bits to store the results.

        Returns:
            QuantumCircuit: Returns circuit with measurements when ``inplace=False``.

        Raises:
            CircuitError: if ``add_bits=False`` but there are not enough classical bits.
        """
        if inplace:
            circ = self
        else:
            circ = self.copy()
        if add_bits:
            new_creg = circ._create_creg(len(circ.qubits), "meas")
            circ.add_register(new_creg)
            circ.barrier()
            circ.measure(circ.qubits, new_creg)
        else:
            if len(circ.clbits) < len(circ.qubits):
                raise CircuitError(
                    "The number of classical bits must be equal or greater than "
                    "the number of qubits."
                )
            circ.barrier()
            circ.measure(circ.qubits, circ.clbits[0 : len(circ.qubits)])

        if not inplace:
            return circ
        else:
            return None

    def remove_final_measurements(self, inplace: bool = True) -> Optional["QuantumCircuit"]:
        """Removes final measurements and barriers on all qubits if they are present.
        Deletes the classical registers that were used to store the values from these measurements
        that become idle as a result of this operation, and deletes classical bits that are
        referenced only by removed registers, or that aren't referenced at all but have
        become idle as a result of this operation.

        Measurements and barriers are considered final if they are
        followed by no other operations (aside from other measurements or barriers.)

        Args:
            inplace (bool): All measurements removed inplace or return new circuit.

        Returns:
            QuantumCircuit: Returns the resulting circuit when ``inplace=False``, else None.
        """
        # pylint: disable=cyclic-import
        from qiskit.transpiler.passes import RemoveFinalMeasurements
        from qiskit.converters import circuit_to_dag

        if inplace:
            circ = self
        else:
            circ = self.copy()

        dag = circuit_to_dag(circ)
        remove_final_meas = RemoveFinalMeasurements()
        new_dag = remove_final_meas.run(dag)
        kept_cregs = set(new_dag.cregs.values())
        kept_clbits = set(new_dag.clbits)

        # Filter only cregs/clbits still in new DAG, preserving original circuit order
        cregs_to_add = [creg for creg in circ.cregs if creg in kept_cregs]
        clbits_to_add = [clbit for clbit in circ._clbits if clbit in kept_clbits]

        # Clear cregs and clbits
        circ.cregs = []
        circ._clbits = []
        circ._clbit_indices = {}

        # We must add the clbits first to preserve the original circuit
        # order. This way, add_register never adds clbits and just
        # creates registers that point to them.
        circ.add_bits(clbits_to_add)
        for creg in cregs_to_add:
            circ.add_register(creg)

        # Clear instruction info
        circ.data.clear()
        circ._parameter_table.clear()

        # Set circ instructions to match the new DAG
        for node in new_dag.topological_op_nodes():
            # Get arguments for classical condition (if any)
            inst = node.op.copy()
            circ.append(inst, node.qargs, node.cargs)

        if not inplace:
            return circ
        else:
            return None

    @staticmethod
    def from_qasm_file(path: str) -> "QuantumCircuit":
        """Take in a QASM file and generate a QuantumCircuit object.

        Args:
          path (str): Path to the file for a QASM program

        Return:
          QuantumCircuit: The QuantumCircuit object for the input QASM

        See also:
            :func:`.qasm2.load`: the complete interface to the OpenQASM 2 importer.
        """
        # pylint: disable=cyclic-import
        from qiskit import qasm2

        return qasm2.load(
            path,
            include_path=qasm2.LEGACY_INCLUDE_PATH,
            custom_instructions=qasm2.LEGACY_CUSTOM_INSTRUCTIONS,
            custom_classical=qasm2.LEGACY_CUSTOM_CLASSICAL,
            strict=False,
        )

    @staticmethod
    def from_qasm_str(qasm_str: str) -> "QuantumCircuit":
        """Take in a QASM string and generate a QuantumCircuit object.

        Args:
          qasm_str (str): A QASM program string
        Return:
          QuantumCircuit: The QuantumCircuit object for the input QASM

        See also:
            :func:`.qasm2.loads`: the complete interface to the OpenQASM 2 importer.
        """
        # pylint: disable=cyclic-import
        from qiskit import qasm2

        return qasm2.loads(
            qasm_str,
            include_path=qasm2.LEGACY_INCLUDE_PATH,
            custom_instructions=qasm2.LEGACY_CUSTOM_INSTRUCTIONS,
            custom_classical=qasm2.LEGACY_CUSTOM_CLASSICAL,
            strict=False,
        )

    @property
    def global_phase(self) -> ParameterValueType:
        """Return the global phase of the circuit in radians."""
        return self._global_phase

    @global_phase.setter
    def global_phase(self, angle: ParameterValueType):
        """Set the phase of the circuit.

        Args:
            angle (float, ParameterExpression): radians
        """
        if isinstance(angle, ParameterExpression) and angle.parameters:
            self._global_phase = angle
        else:
            # Set the phase to the [0, 2π) interval
            angle = float(angle)
            if not angle:
                self._global_phase = 0
            else:
                self._global_phase = angle % (2 * np.pi)

    @property
    def parameters(self) -> ParameterView:
        """The parameters defined in the circuit.

        This attribute returns the :class:`.Parameter` objects in the circuit sorted
        alphabetically. Note that parameters instantiated with a :class:`.ParameterVector`
        are still sorted numerically.

        Examples:

            The snippet below shows that insertion order of parameters does not matter.

            .. code-block:: python

                >>> from qiskit.circuit import QuantumCircuit, Parameter
                >>> a, b, elephant = Parameter("a"), Parameter("b"), Parameter("elephant")
                >>> circuit = QuantumCircuit(1)
                >>> circuit.rx(b, 0)
                >>> circuit.rz(elephant, 0)
                >>> circuit.ry(a, 0)
                >>> circuit.parameters  # sorted alphabetically!
                ParameterView([Parameter(a), Parameter(b), Parameter(elephant)])

            Bear in mind that alphabetical sorting might be unituitive when it comes to numbers.
            The literal "10" comes before "2" in strict alphabetical sorting.

            .. code-block:: python

                >>> from qiskit.circuit import QuantumCircuit, Parameter
                >>> angles = [Parameter("angle_1"), Parameter("angle_2"), Parameter("angle_10")]
                >>> circuit = QuantumCircuit(1)
                >>> circuit.u(*angles, 0)
                >>> circuit.draw()
                   ┌─────────────────────────────┐
                q: ┤ U(angle_1,angle_2,angle_10) ├
                   └─────────────────────────────┘
                >>> circuit.parameters
                ParameterView([Parameter(angle_1), Parameter(angle_10), Parameter(angle_2)])

            To respect numerical sorting, a :class:`.ParameterVector` can be used.

            .. code-block:: python

            >>> from qiskit.circuit import QuantumCircuit, Parameter, ParameterVector
            >>> x = ParameterVector("x", 12)
            >>> circuit = QuantumCircuit(1)
            >>> for x_i in x:
            ...     circuit.rx(x_i, 0)
            >>> circuit.parameters
            ParameterView([
                ParameterVectorElement(x[0]), ParameterVectorElement(x[1]),
                ParameterVectorElement(x[2]), ParameterVectorElement(x[3]),
                ..., ParameterVectorElement(x[11])
            ])


        Returns:
            The sorted :class:`.Parameter` objects in the circuit.
        """
        # parameters from gates
        if self._parameters is None:
            unsorted = self._unsorted_parameters()
            self._parameters = sorted(unsorted, key=functools.cmp_to_key(_compare_parameters))

        # return as parameter view, which implements the set and list interface
        return ParameterView(self._parameters)

    @property
    def num_parameters(self) -> int:
        """The number of parameter objects in the circuit."""
        return len(self._unsorted_parameters())

    def _unsorted_parameters(self) -> set[Parameter]:
        """Efficiently get all parameters in the circuit, without any sorting overhead."""
        parameters = set(self._parameter_table)
        if isinstance(self.global_phase, ParameterExpression):
            parameters.update(self.global_phase.parameters)

        return parameters

    @overload
    def assign_parameters(
        self,
        parameters: Union[Mapping[Parameter, ParameterValueType], Sequence[ParameterValueType]],
        inplace: Literal[False] = ...,
    ) -> "QuantumCircuit":
        ...

    @overload
    def assign_parameters(
        self,
        parameters: Union[Mapping[Parameter, ParameterValueType], Sequence[ParameterValueType]],
        inplace: Literal[True] = ...,
    ) -> None:
        ...

    def assign_parameters(
        self,
        parameters: Union[Mapping[Parameter, ParameterValueType], Sequence[ParameterValueType]],
        inplace: bool = False,
    ) -> Optional["QuantumCircuit"]:
        """Assign parameters to new parameters or values.

        If ``parameters`` is passed as a dictionary, the keys must be :class:`.Parameter`
        instances in the current circuit. The values of the dictionary can either be numeric values
        or new parameter objects.

        If ``parameters`` is passed as a list or array, the elements are assigned to the
        current parameters in the order of :attr:`parameters` which is sorted
        alphabetically (while respecting the ordering in :class:`.ParameterVector` objects).

        The values can be assigned to the current circuit object or to a copy of it.

        Args:
            parameters: Either a dictionary or iterable specifying the new parameter values.
            inplace: If False, a copy of the circuit with the bound parameters is returned.
                If True the circuit instance itself is modified.

        Raises:
            CircuitError: If parameters is a dict and contains parameters not present in the
                circuit.
            ValueError: If parameters is a list/array and the length mismatches the number of free
                parameters in the circuit.

        Returns:
            A copy of the circuit with bound parameters, if ``inplace`` is False, otherwise None.

        Examples:

            Create a parameterized circuit and assign the parameters in-place.

            .. plot::
               :include-source:

               from qiskit.circuit import QuantumCircuit, Parameter

               circuit = QuantumCircuit(2)
               params = [Parameter('A'), Parameter('B'), Parameter('C')]
               circuit.ry(params[0], 0)
               circuit.crx(params[1], 0, 1)
               circuit.draw('mpl')
               circuit.assign_parameters({params[0]: params[2]}, inplace=True)
               circuit.draw('mpl')

            Bind the values out-of-place by list and get a copy of the original circuit.

            .. plot::
               :include-source:

               from qiskit.circuit import QuantumCircuit, ParameterVector

               circuit = QuantumCircuit(2)
               params = ParameterVector('P', 2)
               circuit.ry(params[0], 0)
               circuit.crx(params[1], 0, 1)

               bound_circuit = circuit.assign_parameters([1, 2])
               bound_circuit.draw('mpl')

               circuit.draw('mpl')

        """
        # replace in self or in a copy depending on the value of in_place
        if inplace:
            bound_circuit = self
        else:
            bound_circuit = self.copy()
            self._increment_instances()
            bound_circuit._name_update()

        if isinstance(parameters, dict):
            # unroll the parameter dictionary (needed if e.g. it contains a ParameterVector)
            unrolled_param_dict = self._unroll_param_dict(parameters)
            unsorted_parameters = self._unsorted_parameters()

            # check that all param_dict items are in the _parameter_table for this circuit
            params_not_in_circuit = [
                param_key
                for param_key in unrolled_param_dict
                if param_key not in unsorted_parameters
            ]
            if len(params_not_in_circuit) > 0:
                raise CircuitError(
                    "Cannot bind parameters ({}) not present in the circuit.".format(
                        ", ".join(map(str, params_not_in_circuit))
                    )
                )

            # replace the parameters with a new Parameter ("substitute") or numeric value ("bind")
            for parameter, value in unrolled_param_dict.items():
                bound_circuit._assign_parameter(parameter, value)
        else:
            if len(parameters) != self.num_parameters:
                raise ValueError(
                    "Mismatching number of values and parameters. For partial binding "
                    "please pass a dictionary of {parameter: value} pairs."
                )
            # use a copy of the parameters, to ensure we don't change the contents of
            # self.parameters while iterating over them
            fixed_parameters_copy = self.parameters.copy()
            for i, value in enumerate(parameters):
                bound_circuit._assign_parameter(fixed_parameters_copy[i], value)
        return None if inplace else bound_circuit

    def bind_parameters(
        self, values: Union[Mapping[Parameter, float], Sequence[float]]
    ) -> "QuantumCircuit":
        """Assign numeric parameters to values yielding a new circuit.

        If the values are given as list or array they are bound to the circuit in the order
        of :attr:`parameters` (see the docstring for more details).

        To assign new Parameter objects or bind the values in-place, without yielding a new
        circuit, use the :meth:`assign_parameters` method.

        Args:
            values: ``{parameter: value, ...}`` or ``[value1, value2, ...]``

        Raises:
            CircuitError: If values is a dict and contains parameters not present in the circuit.
            TypeError: If values contains a ParameterExpression.

        Returns:
            Copy of self with assignment substitution.
        """
        if isinstance(values, dict):
            if any(isinstance(value, ParameterExpression) for value in values.values()):
                raise TypeError(
                    "Found ParameterExpression in values; use assign_parameters() instead."
                )
            return self.assign_parameters(values)
        else:
            if any(isinstance(value, ParameterExpression) for value in values):
                raise TypeError(
                    "Found ParameterExpression in values; use assign_parameters() instead."
                )
            return self.assign_parameters(values)

    def _unroll_param_dict(
        self, value_dict: Mapping[Parameter, ParameterValueType]
    ) -> dict[Parameter, ParameterValueType]:
        unrolled_value_dict: dict[Parameter, ParameterValueType] = {}
        for (param, value) in value_dict.items():
            if isinstance(param, ParameterVector):
                if not len(param) == len(value):
                    raise CircuitError(
                        "ParameterVector {} has length {}, which "
                        "differs from value list {} of "
                        "len {}".format(param, len(param), value, len(value))
                    )
                unrolled_value_dict.update(zip(param, value))
            # pass anything else except number through. error checking is done in assign_parameter
            elif isinstance(param, (ParameterExpression, str)) or param is None:
                unrolled_value_dict[param] = value
        return unrolled_value_dict

    def _assign_parameter(self, parameter: Parameter, value: ParameterValueType) -> None:
        """Update this circuit where instances of ``parameter`` are replaced by ``value``, which
        can be either a numeric value or a new parameter expression.

        Args:
            parameter (ParameterExpression): Parameter to be bound
            value (Union(ParameterExpression, float, int)): A numeric or parametric expression to
                replace instances of ``parameter``.

        Raises:
            RuntimeError: if some internal logic error has caused the circuit instruction sequence
                and the parameter table to become out of sync, and the table now contains a
                reference to a value that cannot be assigned.
        """
        # parameter might be in global phase only
        if parameter in self._parameter_table:
            for instr, param_index in self._parameter_table[parameter]:
                assignee = instr.params[param_index]
                # Normal ParameterExpression.
                if isinstance(assignee, ParameterExpression):
                    new_param = assignee.assign(parameter, value)
                    # if fully bound, validate
                    if len(new_param.parameters) == 0:
                        if new_param._symbol_expr.is_integer and new_param.is_real():
                            val = int(new_param)
                        elif new_param.is_real():
                            val = float(new_param)
                        else:
                            # complex values may no longer be supported but we
                            # defer raising an exception to validdate_parameter
                            # below for now.
                            val = complex(new_param)
                        instr.params[param_index] = instr.validate_parameter(val)
                    else:
                        instr.params[param_index] = new_param

                    self._rebind_definition(instr, parameter, value)
                # Scoped block of a larger instruction.
                elif isinstance(assignee, QuantumCircuit):
                    # It's possible that someone may re-use a loop body, so we need to mutate the
                    # parameter vector with a new circuit, rather than mutating the body.
                    instr.params[param_index] = assignee.assign_parameters({parameter: value})
                else:
                    raise RuntimeError(  # pragma: no cover
                        "The ParameterTable or data of this QuantumCircuit have become out-of-sync."
                        f"\nParameterTable: {self._parameter_table}"
                        f"\nData: {self.data}"
                    )

            if isinstance(value, ParameterExpression):
                entry = self._parameter_table.pop(parameter)
                for new_parameter in value.parameters:
                    if new_parameter in self._parameter_table:
                        self._parameter_table[new_parameter] |= entry
                    else:
                        self._parameter_table[new_parameter] = entry
            else:
                del self._parameter_table[parameter]  # clear evaluated expressions

        if (
            isinstance(self.global_phase, ParameterExpression)
            and parameter in self.global_phase.parameters
        ):
            self.global_phase = self.global_phase.assign(parameter, value)

        # clear parameter cache
        self._parameters = None
        self._assign_calibration_parameters(parameter, value)

    def _assign_calibration_parameters(
        self, parameter: Parameter, value: ParameterValueType
    ) -> None:
        """Update parameterized pulse gate calibrations, if there are any which contain
        ``parameter``. This updates the calibration mapping as well as the gate definition
        ``Schedule``s, which also may contain ``parameter``.
        """
        new_param: ParameterValueType
        for cals in self.calibrations.values():
            for (qubit, cal_params), schedule in copy.copy(cals).items():
                if any(
                    isinstance(p, ParameterExpression) and parameter in p.parameters
                    for p in cal_params
                ):
                    del cals[(qubit, cal_params)]
                    new_cal_params = []
                    for p in cal_params:
                        if isinstance(p, ParameterExpression) and parameter in p.parameters:
                            new_param = p.assign(parameter, value)
                            if not new_param.parameters:
                                if new_param._symbol_expr.is_integer:
                                    new_param = int(new_param)
                                else:
                                    new_param = float(new_param)
                            new_cal_params.append(new_param)
                        else:
                            new_cal_params.append(p)
                    schedule.assign_parameters({parameter: value})
                    cals[(qubit, tuple(new_cal_params))] = schedule

    def _rebind_definition(
        self, instruction: Instruction, parameter: Parameter, value: ParameterValueType
    ) -> None:
        if instruction._definition:
            for inner in instruction._definition:
                for idx, param in enumerate(inner.operation.params):
                    if isinstance(param, ParameterExpression) and parameter in param.parameters:
                        if isinstance(value, ParameterExpression):
                            inner.operation.params[idx] = param.subs({parameter: value})
                        else:
                            inner.operation.params[idx] = param.bind({parameter: value})
                        self._rebind_definition(inner.operation, parameter, value)

    def barrier(self, *qargs: QubitSpecifier, label=None) -> InstructionSet:
        """Apply :class:`~.library.Barrier`. If ``qargs`` is empty, applies to all qubits
        in the circuit.

        Args:
            qargs (QubitSpecifier): Specification for one or more qubit arguments.
            label (str): The string label of the barrier.

        Returns:
            qiskit.circuit.InstructionSet: handle to the added instructions.
        """
        from .barrier import Barrier

        qubits: list[QubitSpecifier] = []

        if not qargs:  # None
            qubits.extend(self.qubits)

        for qarg in qargs:
            if isinstance(qarg, QuantumRegister):
                qubits.extend([qarg[j] for j in range(qarg.size)])
            elif isinstance(qarg, list):
                qubits.extend(qarg)
            elif isinstance(qarg, range):
                qubits.extend(list(qarg))
            elif isinstance(qarg, slice):
                qubits.extend(self.qubits[qarg])
            else:
                qubits.append(qarg)

        return self.append(Barrier(len(qubits), label=label), qubits, [])

    def delay(
        self,
        duration: ParameterValueType,
        qarg: QubitSpecifier | None = None,
        unit: str = "dt",
    ) -> InstructionSet:
        """Apply :class:`~.circuit.Delay`. If qarg is ``None``, applies to all qubits.
        When applying to multiple qubits, delays with the same duration will be created.

        Args:
            duration (int or float or ParameterExpression): duration of the delay.
            qarg (Object): qubit argument to apply this delay.
            unit (str): unit of the duration. Supported units: ``'s'``, ``'ms'``, ``'us'``,
                ``'ns'``, ``'ps'``, and ``'dt'``. Default is ``'dt'``, i.e. integer time unit
                depending on the target backend.

        Returns:
            qiskit.circuit.InstructionSet: handle to the added instructions.

        Raises:
            CircuitError: if arguments have bad format.
        """
        qubits: list[QubitSpecifier] = []
        if qarg is None:  # -> apply delays to all qubits
            for q in self.qubits:
                qubits.append(q)
        else:
            if isinstance(qarg, QuantumRegister):
                qubits.extend([qarg[j] for j in range(qarg.size)])
            elif isinstance(qarg, list):
                qubits.extend(qarg)
            elif isinstance(qarg, (range, tuple)):
                qubits.extend(list(qarg))
            elif isinstance(qarg, slice):
                qubits.extend(self.qubits[qarg])
            else:
                qubits.append(qarg)

        instructions = InstructionSet(resource_requester=self._resolve_classical_resource)
        for q in qubits:
            inst: tuple[
                Instruction, Sequence[QubitSpecifier] | None, Sequence[ClbitSpecifier] | None
            ] = (Delay(duration, unit), [q], [])
            self.append(*inst)
            instructions.add(*inst)
        return instructions

    def h(self, qubit: QubitSpecifier) -> InstructionSet:
        """Apply :class:`~qiskit.circuit.library.HGate`.

        For the full matrix form of this gate, see the underlying gate documentation.

        Args:
            qubit: The qubit(s) to apply the gate to.

        Returns:
            A handle to the instructions created.
        """
        from .library.standard_gates.h import HGate

        return self.append(HGate(), [qubit], [])

    def ch(
        self,
        control_qubit: QubitSpecifier,
        target_qubit: QubitSpecifier,
        label: str | None = None,
        ctrl_state: str | int | None = None,
    ) -> InstructionSet:
        """Apply :class:`~qiskit.circuit.library.CHGate`.

        For the full matrix form of this gate, see the underlying gate documentation.

        Args:
            control_qubit: The qubit(s) used as the control.
            target_qubit: The qubit(s) targeted by the gate.
            label: The string label of the gate in the circuit.
            ctrl_state:
                The control state in decimal, or as a bitstring (e.g. '1').  Defaults to controlling
                on the '1' state.

        Returns:
            A handle to the instructions created.
        """
        from .library.standard_gates.h import CHGate

        return self.append(
            CHGate(label=label, ctrl_state=ctrl_state), [control_qubit, target_qubit], []
        )

    def i(self, qubit: QubitSpecifier) -> InstructionSet:
        """Apply :class:`~qiskit.circuit.library.IGate`.

        For the full matrix form of this gate, see the underlying gate documentation.

        Args:
            qubit: The qubit(s) to apply the gate to.

        Returns:
            A handle to the instructions created.
        """
        from .library.standard_gates.i import IGate

        return self.append(IGate(), [qubit], [])

    def id(self, qubit: QubitSpecifier) -> InstructionSet:  # pylint: disable=invalid-name
        """Apply :class:`~qiskit.circuit.library.IGate`.

        For the full matrix form of this gate, see the underlying gate documentation.

        Args:
            qubit: The qubit(s) to apply the gate to.

        Returns:
            A handle to the instructions created.

        See Also:
            QuantumCircuit.i: the same function.
        """
        return self.i(qubit)

    def ms(self, theta: ParameterValueType, qubits: Sequence[QubitSpecifier]) -> InstructionSet:
        """Apply :class:`~qiskit.circuit.library.MSGate`.

        For the full matrix form of this gate, see the underlying gate documentation.

        Args:
            theta: The angle of the rotation.
            qubits: The qubits to apply the gate to.

        Returns:
            A handle to the instructions created.
        """
        # pylint: disable=cyclic-import
        from .library.generalized_gates.gms import MSGate

        return self.append(MSGate(len(qubits), theta), qubits)

    def p(self, theta: ParameterValueType, qubit: QubitSpecifier) -> InstructionSet:
        """Apply :class:`~qiskit.circuit.library.PhaseGate`.

        For the full matrix form of this gate, see the underlying gate documentation.

        Args:
            theta: THe angle of the rotation.
            qubit: The qubit(s) to apply the gate to.

        Returns:
            A handle to the instructions created.
        """
        from .library.standard_gates.p import PhaseGate

        return self.append(PhaseGate(theta), [qubit], [])

    def cp(
        self,
        theta: ParameterValueType,
        control_qubit: QubitSpecifier,
        target_qubit: QubitSpecifier,
        label: str | None = None,
        ctrl_state: str | int | None = None,
    ) -> InstructionSet:
        """Apply :class:`~qiskit.circuit.library.CPhaseGate`.

        For the full matrix form of this gate, see the underlying gate documentation.

        Args:
            theta: The angle of the rotation.
            control_qubit: The qubit(s) used as the control.
            target_qubit: The qubit(s) targeted by the gate.
            label: The string label of the gate in the circuit.
            ctrl_state:
                The control state in decimal, or as a bitstring (e.g. '1').  Defaults to controlling
                on the '1' state.

        Returns:
            A handle to the instructions created.
        """
        from .library.standard_gates.p import CPhaseGate

        return self.append(
            CPhaseGate(theta, label=label, ctrl_state=ctrl_state), [control_qubit, target_qubit], []
        )

    def mcp(
        self,
        lam: ParameterValueType,
        control_qubits: Sequence[QubitSpecifier],
        target_qubit: QubitSpecifier,
    ) -> InstructionSet:
        """Apply :class:`~qiskit.circuit.library.MCPhaseGate`.

        For the full matrix form of this gate, see the underlying gate documentation.

        Args:
            lam: The angle of the rotation.
            control_qubits: The qubits used as the controls.
            target_qubit: The qubit(s) targeted by the gate.

        Returns:
            A handle to the instructions created.
        """
        from .library.standard_gates.p import MCPhaseGate

        num_ctrl_qubits = len(control_qubits)
        return self.append(
            MCPhaseGate(lam, num_ctrl_qubits), control_qubits[:] + [target_qubit], []
        )

    def r(
        self, theta: ParameterValueType, phi: ParameterValueType, qubit: QubitSpecifier
    ) -> InstructionSet:
        """Apply :class:`~qiskit.circuit.library.RGate`.

        For the full matrix form of this gate, see the underlying gate documentation.

        Args:
            theta: The angle of the rotation.
            phi: The angle of the axis of rotation in the x-y plane.
            qubit: The qubit(s) to apply the gate to.

        Returns:
            A handle to the instructions created.
        """
        from .library.standard_gates.r import RGate

        return self.append(RGate(theta, phi), [qubit], [])

    def rv(
        self,
        vx: ParameterValueType,
        vy: ParameterValueType,
        vz: ParameterValueType,
        qubit: QubitSpecifier,
    ) -> InstructionSet:
        """Apply :class:`~qiskit.circuit.library.RVGate`.

        For the full matrix form of this gate, see the underlying gate documentation.

        Rotation around an arbitrary rotation axis :math:`v`, where :math:`|v|` is the angle of
        rotation in radians.

        Args:
            vx: x-component of the rotation axis.
            vy: y-component of the rotation axis.
            vz: z-component of the rotation axis.
            qubit: The qubit(s) to apply the gate to.

        Returns:
            A handle to the instructions created.
        """
        from .library.generalized_gates.rv import RVGate

        return self.append(RVGate(vx, vy, vz), [qubit], [])

    def rccx(
        self,
        control_qubit1: QubitSpecifier,
        control_qubit2: QubitSpecifier,
        target_qubit: QubitSpecifier,
    ) -> InstructionSet:
        """Apply :class:`~qiskit.circuit.library.RCCXGate`.

        For the full matrix form of this gate, see the underlying gate documentation.

        Args:
            control_qubit1: The qubit(s) used as the first control.
            control_qubit2: The qubit(s) used as the second control.
            target_qubit: The qubit(s) targeted by the gate.

        Returns:
            A handle to the instructions created.
        """
        from .library.standard_gates.x import RCCXGate

        return self.append(RCCXGate(), [control_qubit1, control_qubit2, target_qubit], [])

    def rcccx(
        self,
        control_qubit1: QubitSpecifier,
        control_qubit2: QubitSpecifier,
        control_qubit3: QubitSpecifier,
        target_qubit: QubitSpecifier,
    ) -> InstructionSet:
        """Apply :class:`~qiskit.circuit.library.RC3XGate`.

        For the full matrix form of this gate, see the underlying gate documentation.

        Args:
            control_qubit1: The qubit(s) used as the first control.
            control_qubit2: The qubit(s) used as the second control.
            control_qubit3: The qubit(s) used as the third control.
            target_qubit: The qubit(s) targeted by the gate.

        Returns:
            A handle to the instructions created.
        """
        from .library.standard_gates.x import RC3XGate

        return self.append(
            RC3XGate(), [control_qubit1, control_qubit2, control_qubit3, target_qubit], []
        )

    def rx(
        self, theta: ParameterValueType, qubit: QubitSpecifier, label: str | None = None
    ) -> InstructionSet:
        """Apply :class:`~qiskit.circuit.library.RXGate`.

        For the full matrix form of this gate, see the underlying gate documentation.

        Args:
            theta: The rotation angle of the gate.
            qubit: The qubit(s) to apply the gate to.
            label: The string label of the gate in the circuit.

        Returns:
            A handle to the instructions created.
        """
        from .library.standard_gates.rx import RXGate

        return self.append(RXGate(theta, label=label), [qubit], [])

    def crx(
        self,
        theta: ParameterValueType,
        control_qubit: QubitSpecifier,
        target_qubit: QubitSpecifier,
        label: str | None = None,
        ctrl_state: str | int | None = None,
    ) -> InstructionSet:
        """Apply :class:`~qiskit.circuit.library.CRXGate`.

        For the full matrix form of this gate, see the underlying gate documentation.

        Args:
            theta: The angle of the rotation.
            control_qubit: The qubit(s) used as the control.
            target_qubit: The qubit(s) targeted by the gate.
            label: The string label of the gate in the circuit.
            ctrl_state:
                The control state in decimal, or as a bitstring (e.g. '1').  Defaults to controlling
                on the '1' state.

        Returns:
            A handle to the instructions created.
        """
        from .library.standard_gates.rx import CRXGate

        return self.append(
            CRXGate(theta, label=label, ctrl_state=ctrl_state), [control_qubit, target_qubit], []
        )

    def rxx(
        self, theta: ParameterValueType, qubit1: QubitSpecifier, qubit2: QubitSpecifier
    ) -> InstructionSet:
        """Apply :class:`~qiskit.circuit.library.RXXGate`.

        For the full matrix form of this gate, see the underlying gate documentation.

        Args:
            theta: The angle of the rotation.
            qubit1: The qubit(s) to apply the gate to.
            qubit2: The qubit(s) to apply the gate to.

        Returns:
            A handle to the instructions created.
        """
        from .library.standard_gates.rxx import RXXGate

        return self.append(RXXGate(theta), [qubit1, qubit2], [])

    def ry(
        self, theta: ParameterValueType, qubit: QubitSpecifier, label: str | None = None
    ) -> InstructionSet:
        """Apply :class:`~qiskit.circuit.library.RYGate`.

        For the full matrix form of this gate, see the underlying gate documentation.

        Args:
            theta: The rotation angle of the gate.
            qubit: The qubit(s) to apply the gate to.
            label: The string label of the gate in the circuit.

        Returns:
            A handle to the instructions created.
        """
        from .library.standard_gates.ry import RYGate

        return self.append(RYGate(theta, label=label), [qubit], [])

    def cry(
        self,
        theta: ParameterValueType,
        control_qubit: QubitSpecifier,
        target_qubit: QubitSpecifier,
        label: str | None = None,
        ctrl_state: str | int | None = None,
    ) -> InstructionSet:
        """Apply :class:`~qiskit.circuit.library.CRYGate`.

        For the full matrix form of this gate, see the underlying gate documentation.

        Args:
            theta: The angle of the rotation.
            control_qubit: The qubit(s) used as the control.
            target_qubit: The qubit(s) targeted by the gate.
            label: The string label of the gate in the circuit.
            ctrl_state:
                The control state in decimal, or as a bitstring (e.g. '1').  Defaults to controlling
                on the '1' state.

        Returns:
            A handle to the instructions created.
        """
        from .library.standard_gates.ry import CRYGate

        return self.append(
            CRYGate(theta, label=label, ctrl_state=ctrl_state), [control_qubit, target_qubit], []
        )

    def ryy(
        self, theta: ParameterValueType, qubit1: QubitSpecifier, qubit2: QubitSpecifier
    ) -> InstructionSet:
        """Apply :class:`~qiskit.circuit.library.RYYGate`.

        For the full matrix form of this gate, see the underlying gate documentation.

        Args:
            theta: The rotation angle of the gate.
            qubit1: The qubit(s) to apply the gate to.
            qubit2: The qubit(s) to apply the gate to.

        Returns:
            A handle to the instructions created.
        """
        from .library.standard_gates.ryy import RYYGate

        return self.append(RYYGate(theta), [qubit1, qubit2], [])

    def rz(self, phi: ParameterValueType, qubit: QubitSpecifier) -> InstructionSet:
        """Apply :class:`~qiskit.circuit.library.RZGate`.

        For the full matrix form of this gate, see the underlying gate documentation.

        Args:
            phi: The rotation angle of the gate.
            qubit: The qubit(s) to apply the gate to.

        Returns:
            A handle to the instructions created.
        """
        from .library.standard_gates.rz import RZGate

        return self.append(RZGate(phi), [qubit], [])

    def crz(
        self,
        theta: ParameterValueType,
        control_qubit: QubitSpecifier,
        target_qubit: QubitSpecifier,
        label: str | None = None,
        ctrl_state: str | int | None = None,
    ) -> InstructionSet:
        """Apply :class:`~qiskit.circuit.library.CRZGate`.

        For the full matrix form of this gate, see the underlying gate documentation.

        Args:
            theta: The angle of the rotation.
            control_qubit: The qubit(s) used as the control.
            target_qubit: The qubit(s) targeted by the gate.
            label: The string label of the gate in the circuit.
            ctrl_state:
                The control state in decimal, or as a bitstring (e.g. '1').  Defaults to controlling
                on the '1' state.

        Returns:
            A handle to the instructions created.
        """
        from .library.standard_gates.rz import CRZGate

        return self.append(
            CRZGate(theta, label=label, ctrl_state=ctrl_state), [control_qubit, target_qubit], []
        )

    def rzx(
        self, theta: ParameterValueType, qubit1: QubitSpecifier, qubit2: QubitSpecifier
    ) -> InstructionSet:
        """Apply :class:`~qiskit.circuit.library.RZXGate`.

        For the full matrix form of this gate, see the underlying gate documentation.

        Args:
            theta: The rotation angle of the gate.
            qubit1: The qubit(s) to apply the gate to.
            qubit2: The qubit(s) to apply the gate to.

        Returns:
            A handle to the instructions created.
        """
        from .library.standard_gates.rzx import RZXGate

        return self.append(RZXGate(theta), [qubit1, qubit2], [])

    def rzz(
        self, theta: ParameterValueType, qubit1: QubitSpecifier, qubit2: QubitSpecifier
    ) -> InstructionSet:
        """Apply :class:`~qiskit.circuit.library.RZZGate`.

        For the full matrix form of this gate, see the underlying gate documentation.

        Args:
            theta: The rotation angle of the gate.
            qubit1: The qubit(s) to apply the gate to.
            qubit2: The qubit(s) to apply the gate to.

        Returns:
            A handle to the instructions created.
        """
        from .library.standard_gates.rzz import RZZGate

        return self.append(RZZGate(theta), [qubit1, qubit2], [])

    def ecr(self, qubit1: QubitSpecifier, qubit2: QubitSpecifier) -> InstructionSet:
        """Apply :class:`~qiskit.circuit.library.ECRGate`.

        For the full matrix form of this gate, see the underlying gate documentation.

        Args:
            qubit1, qubit2: The qubits to apply the gate to.

        Returns:
            A handle to the instructions created.
        """
        from .library.standard_gates.ecr import ECRGate

        return self.append(ECRGate(), [qubit1, qubit2], [])

    def s(self, qubit: QubitSpecifier) -> InstructionSet:
        """Apply :class:`~qiskit.circuit.library.SGate`.

        For the full matrix form of this gate, see the underlying gate documentation.

        Args:
            qubit: The qubit(s) to apply the gate to.

        Returns:
            A handle to the instructions created.
        """
        from .library.standard_gates.s import SGate

        return self.append(SGate(), [qubit], [])

    def sdg(self, qubit: QubitSpecifier) -> InstructionSet:
        """Apply :class:`~qiskit.circuit.library.SdgGate`.

        For the full matrix form of this gate, see the underlying gate documentation.

        Args:
            qubit: The qubit(s) to apply the gate to.

        Returns:
            A handle to the instructions created.
        """
        from .library.standard_gates.s import SdgGate

        return self.append(SdgGate(), [qubit], [])

    def cs(
        self,
        control_qubit: QubitSpecifier,
        target_qubit: QubitSpecifier,
        label: str | None = None,
        ctrl_state: str | int | None = None,
    ) -> InstructionSet:
        """Apply :class:`~qiskit.circuit.library.CSGate`.

        For the full matrix form of this gate, see the underlying gate documentation.

        Args:
            control_qubit: The qubit(s) used as the control.
            target_qubit: The qubit(s) targeted by the gate.
            label: The string label of the gate in the circuit.
            ctrl_state:
                The control state in decimal, or as a bitstring (e.g. '1').  Defaults to controlling
                on the '1' state.

        Returns:
            A handle to the instructions created.
        """
        from .library.standard_gates.s import CSGate

        return self.append(
            CSGate(label=label, ctrl_state=ctrl_state),
            [control_qubit, target_qubit],
            [],
        )

    def csdg(
        self,
        control_qubit: QubitSpecifier,
        target_qubit: QubitSpecifier,
        label: str | None = None,
        ctrl_state: str | int | None = None,
    ) -> InstructionSet:
        """Apply :class:`~qiskit.circuit.library.CSdgGate`.

        For the full matrix form of this gate, see the underlying gate documentation.

        Args:
            control_qubit: The qubit(s) used as the control.
            target_qubit: The qubit(s) targeted by the gate.
            label: The string label of the gate in the circuit.
            ctrl_state:
                The control state in decimal, or as a bitstring (e.g. '1').  Defaults to controlling
                on the '1' state.

        Returns:
            A handle to the instructions created.
        """
        from .library.standard_gates.s import CSdgGate

        return self.append(
            CSdgGate(label=label, ctrl_state=ctrl_state),
            [control_qubit, target_qubit],
            [],
        )

    def swap(self, qubit1: QubitSpecifier, qubit2: QubitSpecifier) -> InstructionSet:
        """Apply :class:`~qiskit.circuit.library.SwapGate`.

        For the full matrix form of this gate, see the underlying gate documentation.

        Args:
            qubit1, qubit2: The qubits to apply the gate to.

        Returns:
            A handle to the instructions created.
        """
        from .library.standard_gates.swap import SwapGate

        return self.append(SwapGate(), [qubit1, qubit2], [])

    def iswap(self, qubit1: QubitSpecifier, qubit2: QubitSpecifier) -> InstructionSet:
        """Apply :class:`~qiskit.circuit.library.iSwapGate`.

        For the full matrix form of this gate, see the underlying gate documentation.

        Args:
            qubit1, qubit2: The qubits to apply the gate to.

        Returns:
            A handle to the instructions created.
        """
        from .library.standard_gates.iswap import iSwapGate

        return self.append(iSwapGate(), [qubit1, qubit2], [])

    def cswap(
        self,
        control_qubit: QubitSpecifier,
        target_qubit1: QubitSpecifier,
        target_qubit2: QubitSpecifier,
        label: str | None = None,
        ctrl_state: str | int | None = None,
    ) -> InstructionSet:
        """Apply :class:`~qiskit.circuit.library.CSwapGate`.

        For the full matrix form of this gate, see the underlying gate documentation.

        Args:
            control_qubit: The qubit(s) used as the control.
            target_qubit1: The qubit(s) targeted by the gate.
            target_qubit2: The qubit(s) targeted by the gate.
            label: The string label of the gate in the circuit.
            ctrl_state:
                The control state in decimal, or as a bitstring (e.g. ``'1'``).  Defaults to controlling
                on the ``'1'`` state.

        Returns:
            A handle to the instructions created.
        """
        from .library.standard_gates.swap import CSwapGate

        return self.append(
            CSwapGate(label=label, ctrl_state=ctrl_state),
            [control_qubit, target_qubit1, target_qubit2],
            [],
        )

    def fredkin(
        self,
        control_qubit: QubitSpecifier,
        target_qubit1: QubitSpecifier,
        target_qubit2: QubitSpecifier,
    ) -> InstructionSet:
        """Apply :class:`~qiskit.circuit.library.CSwapGate`.

        For the full matrix form of this gate, see the underlying gate documentation.

        Args:
            control_qubit: The qubit(s) used as the control.
            target_qubit1: The qubit(s) targeted by the gate.
            target_qubit2: The qubit(s) targeted by the gate.

        Returns:
            A handle to the instructions created.

        See Also:
            QuantumCircuit.cswap: the same function with a different name.
        """
        return self.cswap(control_qubit, target_qubit1, target_qubit2)

    def sx(self, qubit: QubitSpecifier) -> InstructionSet:
        """Apply :class:`~qiskit.circuit.library.SXGate`.

        For the full matrix form of this gate, see the underlying gate documentation.

        Args:
            qubit: The qubit(s) to apply the gate to.

        Returns:
            A handle to the instructions created.
        """
        from .library.standard_gates.sx import SXGate

        return self.append(SXGate(), [qubit], [])

    def sxdg(self, qubit: QubitSpecifier) -> InstructionSet:
        """Apply :class:`~qiskit.circuit.library.SXdgGate`.

        For the full matrix form of this gate, see the underlying gate documentation.

        Args:
            qubit: The qubit(s) to apply the gate to.

        Returns:
            A handle to the instructions created.
        """
        from .library.standard_gates.sx import SXdgGate

        return self.append(SXdgGate(), [qubit], [])

    def csx(
        self,
        control_qubit: QubitSpecifier,
        target_qubit: QubitSpecifier,
        label: str | None = None,
        ctrl_state: str | int | None = None,
    ) -> InstructionSet:
        """Apply :class:`~qiskit.circuit.library.CSXGate`.

        For the full matrix form of this gate, see the underlying gate documentation.

        Args:
            control_qubit: The qubit(s) used as the control.
            target_qubit: The qubit(s) targeted by the gate.
            label: The string label of the gate in the circuit.
            ctrl_state:
                The control state in decimal, or as a bitstring (e.g. '1').  Defaults to controlling
                on the '1' state.

        Returns:
            A handle to the instructions created.
        """
        from .library.standard_gates.sx import CSXGate

        return self.append(
            CSXGate(label=label, ctrl_state=ctrl_state),
            [control_qubit, target_qubit],
            [],
        )

    def t(self, qubit: QubitSpecifier) -> InstructionSet:
        """Apply :class:`~qiskit.circuit.library.TGate`.

        For the full matrix form of this gate, see the underlying gate documentation.

        Args:
            qubit: The qubit(s) to apply the gate to.

        Returns:
            A handle to the instructions created.
        """
        from .library.standard_gates.t import TGate

        return self.append(TGate(), [qubit], [])

    def tdg(self, qubit: QubitSpecifier) -> InstructionSet:
        """Apply :class:`~qiskit.circuit.library.TdgGate`.

        For the full matrix form of this gate, see the underlying gate documentation.

        Args:
            qubit: The qubit(s) to apply the gate to.

        Returns:
            A handle to the instructions created.
        """
        from .library.standard_gates.t import TdgGate

        return self.append(TdgGate(), [qubit], [])

    def u(
        self,
        theta: ParameterValueType,
        phi: ParameterValueType,
        lam: ParameterValueType,
        qubit: QubitSpecifier,
    ) -> InstructionSet:
        r"""Apply :class:`~qiskit.circuit.library.UGate`.

        For the full matrix form of this gate, see the underlying gate documentation.

        Args:
            theta: The :math:`\theta` rotation angle of the gate.
            phi: The :math:`\phi` rotation angle of the gate.
            lam: The :math:`\lambda` rotation angle of the gate.
            qubit: The qubit(s) to apply the gate to.

        Returns:
            A handle to the instructions created.
        """
        from .library.standard_gates.u import UGate

        return self.append(UGate(theta, phi, lam), [qubit], [])

    def cu(
        self,
        theta: ParameterValueType,
        phi: ParameterValueType,
        lam: ParameterValueType,
        gamma: ParameterValueType,
        control_qubit: QubitSpecifier,
        target_qubit: QubitSpecifier,
        label: str | None = None,
        ctrl_state: str | int | None = None,
    ) -> InstructionSet:
        r"""Apply :class:`~qiskit.circuit.library.CUGate`.

        For the full matrix form of this gate, see the underlying gate documentation.

        Args:
            theta: The :math:`\theta` rotation angle of the gate.
            phi: The :math:`\phi` rotation angle of the gate.
            lam: The :math:`\lambda` rotation angle of the gate.
            gamma: The global phase applied of the U gate, if applied.
            control_qubit: The qubit(s) used as the control.
            target_qubit: The qubit(s) targeted by the gate.
            label: The string label of the gate in the circuit.
            ctrl_state:
                The control state in decimal, or as a bitstring (e.g. '1').  Defaults to controlling
                on the '1' state.

        Returns:
            A handle to the instructions created.
        """
        from .library.standard_gates.u import CUGate

        return self.append(
            CUGate(theta, phi, lam, gamma, label=label, ctrl_state=ctrl_state),
            [control_qubit, target_qubit],
            [],
        )

    def x(self, qubit: QubitSpecifier, label: str | None = None) -> InstructionSet:
        r"""Apply :class:`~qiskit.circuit.library.XGate`.

        For the full matrix form of this gate, see the underlying gate documentation.

        Args:
            qubit: The qubit(s) to apply the gate to.
            label: The string label of the gate in the circuit.

        Returns:
            A handle to the instructions created.
        """
        from .library.standard_gates.x import XGate

        return self.append(XGate(label=label), [qubit], [])

    def cx(
        self,
        control_qubit: QubitSpecifier,
        target_qubit: QubitSpecifier,
        label: str | None = None,
        ctrl_state: str | int | None = None,
    ) -> InstructionSet:
        r"""Apply :class:`~qiskit.circuit.library.CXGate`.

        For the full matrix form of this gate, see the underlying gate documentation.

        Args:
            control_qubit: The qubit(s) used as the control.
            target_qubit: The qubit(s) targeted by the gate.
            label: The string label of the gate in the circuit.
            ctrl_state:
                The control state in decimal, or as a bitstring (e.g. '1').  Defaults to controlling
                on the '1' state.

        Returns:
            A handle to the instructions created.
        """

        from .library.standard_gates.x import CXGate

        return self.append(
            CXGate(label=label, ctrl_state=ctrl_state), [control_qubit, target_qubit], []
        )

    def cnot(
        self,
        control_qubit: QubitSpecifier,
        target_qubit: QubitSpecifier,
        label: str | None = None,
        ctrl_state: str | int | None = None,
    ) -> InstructionSet:
        r"""Apply :class:`~qiskit.circuit.library.CXGate`.

        For the full matrix form of this gate, see the underlying gate documentation.

        Args:
            control_qubit: The qubit(s) used as the control.
            target_qubit: The qubit(s) targeted by the gate.
            label: The string label of the gate in the circuit.
            ctrl_state:
                The control state in decimal, or as a bitstring (e.g. '1').  Defaults to controlling
                on the '1' state.

        Returns:
            A handle to the instructions created.

        See Also:
            QuantumCircuit.cx: the same function with a different name.
        """
        return self.cx(control_qubit, target_qubit, label, ctrl_state)

    def dcx(self, qubit1: QubitSpecifier, qubit2: QubitSpecifier) -> InstructionSet:
        r"""Apply :class:`~qiskit.circuit.library.DCXGate`.

        For the full matrix form of this gate, see the underlying gate documentation.

        Args:
            qubit1: The qubit(s) to apply the gate to.
            qubit2: The qubit(s) to apply the gate to.

        Returns:
            A handle to the instructions created.
        """
        from .library.standard_gates.dcx import DCXGate

        return self.append(DCXGate(), [qubit1, qubit2], [])

    def ccx(
        self,
        control_qubit1: QubitSpecifier,
        control_qubit2: QubitSpecifier,
        target_qubit: QubitSpecifier,
        ctrl_state: str | int | None = None,
    ) -> InstructionSet:
        r"""Apply :class:`~qiskit.circuit.library.CCXGate`.

        For the full matrix form of this gate, see the underlying gate documentation.

        Args:
            control_qubit1: The qubit(s) used as the first control.
            control_qubit2: The qubit(s) used as the second control.
            target_qubit: The qubit(s) targeted by the gate.
            ctrl_state:
                The control state in decimal, or as a bitstring (e.g. '1').  Defaults to controlling
                on the '1' state.

        Returns:
            A handle to the instructions created.
        """
        from .library.standard_gates.x import CCXGate

        return self.append(
            CCXGate(ctrl_state=ctrl_state),
            [control_qubit1, control_qubit2, target_qubit],
            [],
        )

    def toffoli(
        self,
        control_qubit1: QubitSpecifier,
        control_qubit2: QubitSpecifier,
        target_qubit: QubitSpecifier,
    ) -> InstructionSet:
        r"""Apply :class:`~qiskit.circuit.library.CCXGate`.

        For the full matrix form of this gate, see the underlying gate documentation.

        Args:
            control_qubit1: The qubit(s) used as the first control.
            control_qubit2: The qubit(s) used as the second control.
            target_qubit: The qubit(s) targeted by the gate.

        Returns:
            A handle to the instructions created.

        See Also:
            QuantumCircuit.ccx: the same gate with a different name.
        """
        return self.ccx(control_qubit1, control_qubit2, target_qubit)

    def mcx(
        self,
        control_qubits: Sequence[QubitSpecifier],
        target_qubit: QubitSpecifier,
        ancilla_qubits: QubitSpecifier | Sequence[QubitSpecifier] | None = None,
        mode: str = "noancilla",
    ) -> InstructionSet:
        """Apply :class:`~qiskit.circuit.library.MCXGate`.

        The multi-cX gate can be implemented using different techniques, which use different numbers
        of ancilla qubits and have varying circuit depth. These modes are:

        - ``'noancilla'``: Requires 0 ancilla qubits.
        - ``'recursion'``: Requires 1 ancilla qubit if more than 4 controls are used, otherwise 0.
        - ``'v-chain'``: Requires 2 less ancillas than the number of control qubits.
        - ``'v-chain-dirty'``: Same as for the clean ancillas (but the circuit will be longer).

        For the full matrix form of this gate, see the underlying gate documentation.

        Args:
            control_qubits: The qubits used as the controls.
            target_qubit: The qubit(s) targeted by the gate.
            ancilla_qubits: The qubits used as the ancillae, if the mode requires them.
            mode: The choice of mode, explained further above.

        Returns:
            A handle to the instructions created.

        Raises:
            ValueError: if the given mode is not known, or if too few ancilla qubits are passed.
            AttributeError: if no ancilla qubits are passed, but some are needed.
        """
        from .library.standard_gates.x import MCXGrayCode, MCXRecursive, MCXVChain

        num_ctrl_qubits = len(control_qubits)

        available_implementations = {
            "noancilla": MCXGrayCode(num_ctrl_qubits),
            "recursion": MCXRecursive(num_ctrl_qubits),
            "v-chain": MCXVChain(num_ctrl_qubits, False),
            "v-chain-dirty": MCXVChain(num_ctrl_qubits, dirty_ancillas=True),
            # outdated, previous names
            "advanced": MCXRecursive(num_ctrl_qubits),
            "basic": MCXVChain(num_ctrl_qubits, dirty_ancillas=False),
            "basic-dirty-ancilla": MCXVChain(num_ctrl_qubits, dirty_ancillas=True),
        }

        # check ancilla input
        if ancilla_qubits:
            _ = self.qbit_argument_conversion(ancilla_qubits)

        try:
            gate = available_implementations[mode]
        except KeyError as ex:
            all_modes = list(available_implementations.keys())
            raise ValueError(
                f"Unsupported mode ({mode}) selected, choose one of {all_modes}"
            ) from ex

        if hasattr(gate, "num_ancilla_qubits") and gate.num_ancilla_qubits > 0:
            required = gate.num_ancilla_qubits
            if ancilla_qubits is None:
                raise AttributeError(f"No ancillas provided, but {required} are needed!")

            # convert ancilla qubits to a list if they were passed as int or qubit
            if not hasattr(ancilla_qubits, "__len__"):
                ancilla_qubits = [ancilla_qubits]

            if len(ancilla_qubits) < required:
                actually = len(ancilla_qubits)
                raise ValueError(f"At least {required} ancillas required, but {actually} given.")
            # size down if too many ancillas were provided
            ancilla_qubits = ancilla_qubits[:required]
        else:
            ancilla_qubits = []

        return self.append(gate, control_qubits[:] + [target_qubit] + ancilla_qubits[:], [])

    def mct(
        self,
        control_qubits: Sequence[QubitSpecifier],
        target_qubit: QubitSpecifier,
        ancilla_qubits: QubitSpecifier | Sequence[QubitSpecifier] | None = None,
        mode: str = "noancilla",
    ) -> InstructionSet:
        """Apply :class:`~qiskit.circuit.library.MCXGate`.

        The multi-cX gate can be implemented using different techniques, which use different numbers
        of ancilla qubits and have varying circuit depth. These modes are:

        - ``'noancilla'``: Requires 0 ancilla qubits.
        - ``'recursion'``: Requires 1 ancilla qubit if more than 4 controls are used, otherwise 0.
        - ``'v-chain'``: Requires 2 less ancillas than the number of control qubits.
        - ``'v-chain-dirty'``: Same as for the clean ancillas (but the circuit will be longer).

        For the full matrix form of this gate, see the underlying gate documentation.

        Args:
            control_qubits: The qubits used as the controls.
            target_qubit: The qubit(s) targeted by the gate.
            ancilla_qubits: The qubits used as the ancillae, if the mode requires them.
            mode: The choice of mode, explained further above.

        Returns:
            A handle to the instructions created.

        Raises:
            ValueError: if the given mode is not known, or if too few ancilla qubits are passed.
            AttributeError: if no ancilla qubits are passed, but some are needed.

        See Also:
            QuantumCircuit.mcx: the same gate with a different name.
        """
        return self.mcx(control_qubits, target_qubit, ancilla_qubits, mode)

    def y(self, qubit: QubitSpecifier) -> InstructionSet:
        r"""Apply :class:`~qiskit.circuit.library.YGate`.

        For the full matrix form of this gate, see the underlying gate documentation.

        Args:
            qubit: The qubit(s) to apply the gate to.

        Returns:
            A handle to the instructions created.
        """
        from .library.standard_gates.y import YGate

        return self.append(YGate(), [qubit], [])

    def cy(
        self,
        control_qubit: QubitSpecifier,
        target_qubit: QubitSpecifier,
        label: str | None = None,
        ctrl_state: str | int | None = None,
    ) -> InstructionSet:
        r"""Apply :class:`~qiskit.circuit.library.CYGate`.

        For the full matrix form of this gate, see the underlying gate documentation.

        Args:
            control_qubit: The qubit(s) used as the controls.
            target_qubit: The qubit(s) targeted by the gate.
            label: The string label of the gate in the circuit.
            ctrl_state:
                The control state in decimal, or as a bitstring (e.g. '1').  Defaults to controlling
                on the '1' state.

        Returns:
            A handle to the instructions created.
        """
        from .library.standard_gates.y import CYGate

        return self.append(
            CYGate(label=label, ctrl_state=ctrl_state), [control_qubit, target_qubit], []
        )

    def z(self, qubit: QubitSpecifier) -> InstructionSet:
        r"""Apply :class:`~qiskit.circuit.library.ZGate`.

        For the full matrix form of this gate, see the underlying gate documentation.

        Args:
            qubit: The qubit(s) to apply the gate to.

        Returns:
            A handle to the instructions created.
        """
        from .library.standard_gates.z import ZGate

        return self.append(ZGate(), [qubit], [])

    def cz(
        self,
        control_qubit: QubitSpecifier,
        target_qubit: QubitSpecifier,
        label: str | None = None,
        ctrl_state: str | int | None = None,
    ) -> InstructionSet:
        r"""Apply :class:`~qiskit.circuit.library.CZGate`.

        For the full matrix form of this gate, see the underlying gate documentation.

        Args:
            control_qubit: The qubit(s) used as the controls.
            target_qubit: The qubit(s) targeted by the gate.
            label: The string label of the gate in the circuit.
            ctrl_state:
                The control state in decimal, or as a bitstring (e.g. '1').  Defaults to controlling
                on the '1' state.

        Returns:
            A handle to the instructions created.
        """
        from .library.standard_gates.z import CZGate

        return self.append(
            CZGate(label=label, ctrl_state=ctrl_state), [control_qubit, target_qubit], []
        )

    def ccz(
        self,
        control_qubit1: QubitSpecifier,
        control_qubit2: QubitSpecifier,
        target_qubit: QubitSpecifier,
        label: str | None = None,
        ctrl_state: str | int | None = None,
    ) -> InstructionSet:
        r"""Apply :class:`~qiskit.circuit.library.CCZGate`.

        For the full matrix form of this gate, see the underlying gate documentation.

        Args:
            control_qubit1: The qubit(s) used as the first control.
            control_qubit2: The qubit(s) used as the second control.
            target_qubit: The qubit(s) targeted by the gate.
            label: The string label of the gate in the circuit.
            ctrl_state:
                The control state in decimal, or as a bitstring (e.g. '10').  Defaults to controlling
                on the '11' state.

        Returns:
            A handle to the instructions created.
        """
        from .library.standard_gates.z import CCZGate

        return self.append(
            CCZGate(label=label, ctrl_state=ctrl_state),
            [control_qubit1, control_qubit2, target_qubit],
            [],
        )

    def pauli(
        self,
        pauli_string: str,
        qubits: Sequence[QubitSpecifier],
    ) -> InstructionSet:
        """Apply :class:`~qiskit.circuit.library.PauliGate`.

        Args:
            pauli_string: A string representing the Pauli operator to apply, e.g. 'XX'.
            qubits: The qubits to apply this gate to.

        Returns:
            A handle to the instructions created.
        """
        from qiskit.circuit.library.generalized_gates.pauli import PauliGate

        return self.append(PauliGate(pauli_string), qubits, [])

    def _push_scope(
        self,
        qubits: Iterable[Qubit] = (),
        clbits: Iterable[Clbit] = (),
        registers: Iterable[Register] = (),
        allow_jumps: bool = True,
        forbidden_message: Optional[str] = None,
    ):
        """Add a scope for collecting instructions into this circuit.

        This should only be done by the control-flow context managers, which will handle cleaning up
        after themselves at the end as well.

        Args:
            qubits: Any qubits that this scope should automatically use.
            clbits: Any clbits that this scope should automatically use.
            allow_jumps: Whether this scope allows jumps to be used within it.
            forbidden_message: If given, all attempts to add instructions to this scope will raise a
                :exc:`.CircuitError` with this message.
        """
        # pylint: disable=cyclic-import
        from qiskit.circuit.controlflow.builder import ControlFlowBuilderBlock

        # Chain resource requests so things like registers added to inner scopes via conditions are
        # requested in the outer scope as well.
        if self._control_flow_scopes:
            resource_requester = self._control_flow_scopes[-1].request_classical_resource
        else:
            resource_requester = self._resolve_classical_resource

        self._control_flow_scopes.append(
            ControlFlowBuilderBlock(
                qubits,
                clbits,
                resource_requester=resource_requester,
                registers=registers,
                allow_jumps=allow_jumps,
                forbidden_message=forbidden_message,
            )
        )

    def _pop_scope(self) -> "qiskit.circuit.controlflow.builder.ControlFlowBuilderBlock":
        """Finish a scope used in the control-flow builder interface, and return it to the caller.

        This should only be done by the control-flow context managers, since they naturally
        synchronise the creation and deletion of stack elements."""
        return self._control_flow_scopes.pop()

    def _peek_previous_instruction_in_scope(self) -> CircuitInstruction:
        """Return the instruction 3-tuple of the most recent instruction in the current scope, even
        if that scope is currently under construction.

        This function is only intended for use by the control-flow ``if``-statement builders, which
        may need to modify a previous instruction."""
        if self._control_flow_scopes:
            return self._control_flow_scopes[-1].peek()
        if not self._data:
            raise CircuitError("This circuit contains no instructions.")
        return self._data[-1]

    def _pop_previous_instruction_in_scope(self) -> CircuitInstruction:
        """Return the instruction 3-tuple of the most recent instruction in the current scope, even
        if that scope is currently under construction, and remove it from that scope.

        This function is only intended for use by the control-flow ``if``-statement builders, which
        may need to replace a previous instruction with another.
        """
        if self._control_flow_scopes:
            return self._control_flow_scopes[-1].pop()
        if not self._data:
            raise CircuitError("This circuit contains no instructions.")
        instruction = self._data.pop()
        if isinstance(instruction.operation, Instruction):
            self._update_parameter_table_on_instruction_removal(instruction)
        return instruction

    def _update_parameter_table_on_instruction_removal(self, instruction: CircuitInstruction):
        """Update the :obj:`.ParameterTable` of this circuit given that an instance of the given
        ``instruction`` has just been removed from the circuit.

        .. note::

            This does not account for the possibility for the same instruction instance being added
            more than once to the circuit.  At the time of writing (2021-11-17, main commit 271a82f)
            there is a defensive ``deepcopy`` of parameterised instructions inside
            :meth:`.QuantumCircuit.append`, so this should be safe.  Trying to account for it would
            involve adding a potentially quadratic-scaling loop to check each entry in ``data``.
        """
        atomic_parameters: list[tuple[Parameter, int]] = []
        for index, parameter in enumerate(instruction.operation.params):
            if isinstance(parameter, (ParameterExpression, QuantumCircuit)):
                atomic_parameters.extend((p, index) for p in parameter.parameters)
        for atomic_parameter, index in atomic_parameters:
            new_entries = self._parameter_table[atomic_parameter].copy()
            new_entries.discard((instruction.operation, index))
            if not new_entries:
                del self._parameter_table[atomic_parameter]
                # Invalidate cache.
                self._parameters = None
            else:
                self._parameter_table[atomic_parameter] = new_entries

    @typing.overload
    def while_loop(
        self,
        condition: tuple[ClassicalRegister | Clbit, int] | expr.Expr,
        body: None,
        qubits: None,
        clbits: None,
        *,
        label: str | None,
    ) -> "qiskit.circuit.controlflow.while_loop.WhileLoopContext":
        ...

    @typing.overload
    def while_loop(
        self,
        condition: tuple[ClassicalRegister | Clbit, int] | expr.Expr,
        body: "QuantumCircuit",
        qubits: Sequence[QubitSpecifier],
        clbits: Sequence[ClbitSpecifier],
        *,
        label: str | None,
    ) -> InstructionSet:
        ...

    def while_loop(self, condition, body=None, qubits=None, clbits=None, *, label=None):
        """Create a ``while`` loop on this circuit.

        There are two forms for calling this function.  If called with all its arguments (with the
        possible exception of ``label``), it will create a
        :obj:`~qiskit.circuit.controlflow.WhileLoopOp` with the given ``body``.  If ``body`` (and
        ``qubits`` and ``clbits``) are *not* passed, then this acts as a context manager, which
        will automatically build a :obj:`~qiskit.circuit.controlflow.WhileLoopOp` when the scope
        finishes.  In this form, you do not need to keep track of the qubits or clbits you are
        using, because the scope will handle it for you.

        Example usage::

            from qiskit.circuit import QuantumCircuit, Clbit, Qubit
            bits = [Qubit(), Qubit(), Clbit()]
            qc = QuantumCircuit(bits)

            with qc.while_loop((bits[2], 0)):
                qc.h(0)
                qc.cx(0, 1)
                qc.measure(0, 0)

        Args:
            condition (Tuple[Union[ClassicalRegister, Clbit], int]): An equality condition to be
                checked prior to executing ``body``. The left-hand side of the condition must be a
                :obj:`~ClassicalRegister` or a :obj:`~Clbit`, and the right-hand side must be an
                integer or boolean.
            body (Optional[QuantumCircuit]): The loop body to be repeatedly executed.  Omit this to
                use the context-manager mode.
            qubits (Optional[Sequence[Qubit]]): The circuit qubits over which the loop body should
                be run.  Omit this to use the context-manager mode.
            clbits (Optional[Sequence[Clbit]]): The circuit clbits over which the loop body should
                be run.  Omit this to use the context-manager mode.
            label (Optional[str]): The string label of the instruction in the circuit.

        Returns:
            InstructionSet or WhileLoopContext: If used in context-manager mode, then this should be
            used as a ``with`` resource, which will infer the block content and operands on exit.
            If the full form is used, then this returns a handle to the instructions created.

        Raises:
            CircuitError: if an incorrect calling convention is used.
        """
        # pylint: disable=cyclic-import
        from qiskit.circuit.controlflow.while_loop import WhileLoopOp, WhileLoopContext

        if isinstance(condition, expr.Expr):
            condition = self._validate_expr(condition)
        else:
            condition = (self._resolve_classical_resource(condition[0]), condition[1])

        if body is None:
            if qubits is not None or clbits is not None:
                raise CircuitError(
                    "When using 'while_loop' as a context manager,"
                    " you cannot pass qubits or clbits."
                )
            return WhileLoopContext(self, condition, label=label)
        elif qubits is None or clbits is None:
            raise CircuitError(
                "When using 'while_loop' with a body, you must pass qubits and clbits."
            )

        return self.append(WhileLoopOp(condition, body, label), qubits, clbits)

    @typing.overload
    def for_loop(
        self,
        indexset: Iterable[int],
        loop_parameter: Parameter | None,
        body: None,
        qubits: None,
        clbits: None,
        *,
        label: str | None,
    ) -> "qiskit.circuit.controlflow.for_loop.ForLoopContext":
        ...

    @typing.overload
    def for_loop(
        self,
        indexset: Iterable[int],
        loop_parameter: Union[Parameter, None],
        body: "QuantumCircuit",
        qubits: Sequence[QubitSpecifier],
        clbits: Sequence[ClbitSpecifier],
        *,
        label: str | None,
    ) -> InstructionSet:
        ...

    def for_loop(
        self, indexset, loop_parameter=None, body=None, qubits=None, clbits=None, *, label=None
    ):
        """Create a ``for`` loop on this circuit.

        There are two forms for calling this function.  If called with all its arguments (with the
        possible exception of ``label``), it will create a
        :class:`~qiskit.circuit.ForLoopOp` with the given ``body``.  If ``body`` (and
        ``qubits`` and ``clbits``) are *not* passed, then this acts as a context manager, which,
        when entered, provides a loop variable (unless one is given, in which case it will be
        reused) and will automatically build a :class:`~qiskit.circuit.ForLoopOp` when the
        scope finishes.  In this form, you do not need to keep track of the qubits or clbits you are
        using, because the scope will handle it for you.

        For example::

            from qiskit import QuantumCircuit
            qc = QuantumCircuit(2, 1)

            with qc.for_loop(range(5)) as i:
                qc.h(0)
                qc.cx(0, 1)
                qc.measure(0, 0)
                qc.break_loop().c_if(0, True)

        Args:
            indexset (Iterable[int]): A collection of integers to loop over.  Always necessary.
            loop_parameter (Optional[Parameter]): The parameter used within ``body`` to which
                the values from ``indexset`` will be assigned.  In the context-manager form, if this
                argument is not supplied, then a loop parameter will be allocated for you and
                returned as the value of the ``with`` statement.  This will only be bound into the
                circuit if it is used within the body.

                If this argument is ``None`` in the manual form of this method, ``body`` will be
                repeated once for each of the items in ``indexset`` but their values will be
                ignored.
            body (Optional[QuantumCircuit]): The loop body to be repeatedly executed.  Omit this to
                use the context-manager mode.
            qubits (Optional[Sequence[QubitSpecifier]]): The circuit qubits over which the loop body
                should be run.  Omit this to use the context-manager mode.
            clbits (Optional[Sequence[ClbitSpecifier]]): The circuit clbits over which the loop body
                should be run.  Omit this to use the context-manager mode.
            label (Optional[str]): The string label of the instruction in the circuit.

        Returns:
            InstructionSet or ForLoopContext: depending on the call signature, either a context
            manager for creating the for loop (it will automatically be added to the circuit at the
            end of the block), or an :obj:`~InstructionSet` handle to the appended loop operation.

        Raises:
            CircuitError: if an incorrect calling convention is used.
        """
        # pylint: disable=cyclic-import
        from qiskit.circuit.controlflow.for_loop import ForLoopOp, ForLoopContext

        if body is None:
            if qubits is not None or clbits is not None:
                raise CircuitError(
                    "When using 'for_loop' as a context manager, you cannot pass qubits or clbits."
                )
            return ForLoopContext(self, indexset, loop_parameter, label=label)
        elif qubits is None or clbits is None:
            raise CircuitError(
                "When using 'for_loop' with a body, you must pass qubits and clbits."
            )

        return self.append(ForLoopOp(indexset, loop_parameter, body, label), qubits, clbits)

    @typing.overload
    def if_test(
        self,
        condition: tuple[ClassicalRegister | Clbit, int],
        true_body: None,
        qubits: None,
        clbits: None,
        *,
        label: str | None,
    ) -> "qiskit.circuit.controlflow.if_else.IfContext":
        ...

    @typing.overload
    def if_test(
        self,
        condition: tuple[ClassicalRegister | Clbit, int],
        true_body: "QuantumCircuit",
        qubits: Sequence[QubitSpecifier],
        clbits: Sequence[ClbitSpecifier],
        *,
        label: str | None = None,
    ) -> InstructionSet:
        ...

    def if_test(
        self,
        condition,
        true_body=None,
        qubits=None,
        clbits=None,
        *,
        label=None,
    ):
        """Create an ``if`` statement on this circuit.

        There are two forms for calling this function.  If called with all its arguments (with the
        possible exception of ``label``), it will create a
        :obj:`~qiskit.circuit.IfElseOp` with the given ``true_body``, and there will be
        no branch for the ``false`` condition (see also the :meth:`.if_else` method).  However, if
        ``true_body`` (and ``qubits`` and ``clbits``) are *not* passed, then this acts as a context
        manager, which can be used to build ``if`` statements.  The return value of the ``with``
        statement is a chainable context manager, which can be used to create subsequent ``else``
        blocks.  In this form, you do not need to keep track of the qubits or clbits you are using,
        because the scope will handle it for you.

        For example::

            from qiskit.circuit import QuantumCircuit, Qubit, Clbit
            bits = [Qubit(), Qubit(), Qubit(), Clbit(), Clbit()]
            qc = QuantumCircuit(bits)

            qc.h(0)
            qc.cx(0, 1)
            qc.measure(0, 0)
            qc.h(0)
            qc.cx(0, 1)
            qc.measure(0, 1)

            with qc.if_test((bits[3], 0)) as else_:
                qc.x(2)
            with else_:
                qc.h(2)
                qc.z(2)

        Args:
            condition (Tuple[Union[ClassicalRegister, Clbit], int]): A condition to be evaluated at
                circuit runtime which, if true, will trigger the evaluation of ``true_body``. Can be
                specified as either a tuple of a ``ClassicalRegister`` to be tested for equality
                with a given ``int``, or as a tuple of a ``Clbit`` to be compared to either a
                ``bool`` or an ``int``.
            true_body (Optional[QuantumCircuit]): The circuit body to be run if ``condition`` is
                true.
            qubits (Optional[Sequence[QubitSpecifier]]): The circuit qubits over which the if/else
                should be run.
            clbits (Optional[Sequence[ClbitSpecifier]]): The circuit clbits over which the if/else
                should be run.
            label (Optional[str]): The string label of the instruction in the circuit.

        Returns:
            InstructionSet or IfContext: depending on the call signature, either a context
            manager for creating the ``if`` block (it will automatically be added to the circuit at
            the end of the block), or an :obj:`~InstructionSet` handle to the appended conditional
            operation.

        Raises:
            CircuitError: If the provided condition references Clbits outside the
                enclosing circuit.
            CircuitError: if an incorrect calling convention is used.

        Returns:
            A handle to the instruction created.
        """
        # pylint: disable=cyclic-import
        from qiskit.circuit.controlflow.if_else import IfElseOp, IfContext

        if isinstance(condition, expr.Expr):
            condition = self._validate_expr(condition)
        else:
            condition = (self._resolve_classical_resource(condition[0]), condition[1])

        if true_body is None:
            if qubits is not None or clbits is not None:
                raise CircuitError(
                    "When using 'if_test' as a context manager, you cannot pass qubits or clbits."
                )
            # We can only allow jumps if we're in a loop block, but the default path (no scopes)
            # also allows adding jumps to support the more verbose internal mode.
            in_loop = bool(self._control_flow_scopes and self._control_flow_scopes[-1].allow_jumps)
            return IfContext(self, condition, in_loop=in_loop, label=label)
        elif qubits is None or clbits is None:
            raise CircuitError("When using 'if_test' with a body, you must pass qubits and clbits.")

        return self.append(IfElseOp(condition, true_body, None, label), qubits, clbits)

    def if_else(
        self,
        condition: tuple[ClassicalRegister, int] | tuple[Clbit, int] | tuple[Clbit, bool],
        true_body: "QuantumCircuit",
        false_body: "QuantumCircuit",
        qubits: Sequence[QubitSpecifier],
        clbits: Sequence[ClbitSpecifier],
        label: str | None = None,
    ) -> InstructionSet:
        """Apply :class:`~qiskit.circuit.IfElseOp`.

        .. note::

            This method does not have an associated context-manager form, because it is already
            handled by the :meth:`.if_test` method.  You can use the ``else`` part of that with
            something such as::

                from qiskit.circuit import QuantumCircuit, Qubit, Clbit
                bits = [Qubit(), Qubit(), Clbit()]
                qc = QuantumCircuit(bits)
                qc.h(0)
                qc.cx(0, 1)
                qc.measure(0, 0)
                with qc.if_test((bits[2], 0)) as else_:
                    qc.h(0)
                with else_:
                    qc.x(0)

        Args:
            condition: A condition to be evaluated at circuit runtime which,
                if true, will trigger the evaluation of ``true_body``. Can be
                specified as either a tuple of a ``ClassicalRegister`` to be
                tested for equality with a given ``int``, or as a tuple of a
                ``Clbit`` to be compared to either a ``bool`` or an ``int``.
            true_body: The circuit body to be run if ``condition`` is true.
            false_body: The circuit to be run if ``condition`` is false.
            qubits: The circuit qubits over which the if/else should be run.
            clbits: The circuit clbits over which the if/else should be run.
            label: The string label of the instruction in the circuit.

        Raises:
            CircuitError: If the provided condition references Clbits outside the
                enclosing circuit.

        Returns:
            A handle to the instruction created.
        """
        # pylint: disable=cyclic-import
        from qiskit.circuit.controlflow.if_else import IfElseOp

        if isinstance(condition, expr.Expr):
            condition = self._validate_expr(condition)
        else:
            condition = (self._resolve_classical_resource(condition[0]), condition[1])

        return self.append(IfElseOp(condition, true_body, false_body, label), qubits, clbits)

    @typing.overload
    def switch(
        self,
        target: Union[ClbitSpecifier, ClassicalRegister],
        cases: None,
        qubits: None,
        clbits: None,
        *,
        label: Optional[str],
    ) -> "qiskit.circuit.controlflow.switch_case.SwitchContext":
        ...

    @typing.overload
    def switch(
        self,
        target: Union[ClbitSpecifier, ClassicalRegister],
        cases: Iterable[Tuple[typing.Any, QuantumCircuit]],
        qubits: Sequence[QubitSpecifier],
        clbits: Sequence[ClbitSpecifier],
        *,
        label: Optional[str],
    ) -> InstructionSet:
        ...

    def switch(self, target, cases=None, qubits=None, clbits=None, *, label=None):
        """Create a ``switch``/``case`` structure on this circuit.

        There are two forms for calling this function.  If called with all its arguments (with the
        possible exception of ``label``), it will create a :class:`.SwitchCaseOp` with the given
        case structure.  If ``cases`` (and ``qubits`` and ``clbits``) are *not* passed, then this
        acts as a context manager, which will automatically build a :class:`.SwitchCaseOp` when the
        scope finishes.  In this form, you do not need to keep track of the qubits or clbits you are
        using, because the scope will handle it for you.

        Example usage::

            from qiskit.circuit import QuantumCircuit, ClassicalRegister, QuantumRegister
            qreg = QuantumRegister(3)
            creg = ClassicalRegister(3)
            qc = QuantumCircuit(qreg, creg)
            qc.h([0, 1, 2])
            qc.measure([0, 1, 2], [0, 1, 2])

            with qc.switch(creg) as case:
                with case(0):
                    qc.x(0)
                with case(1, 2):
                    qc.z(1)
                with case(case.DEFAULT):
                    qc.cx(0, 1)

        Args:
            target (Union[ClassicalRegister, Clbit]): The classical value to switch one.  This must
                be integer-like.
            cases (Iterable[Tuple[typing.Any, QuantumCircuit]]): A sequence of case specifiers.
                Each tuple defines one case body (the second item).  The first item of the tuple can
                be either a single integer value, the special value :data:`.CASE_DEFAULT`, or a
                tuple of several integer values.  Each of the integer values will be tried in turn;
                control will then pass to the body corresponding to the first match.
                :data:`.CASE_DEFAULT` matches all possible values.  Omit in context-manager form.
            qubits (Sequence[Qubit]): The circuit qubits over which all case bodies execute. Omit in
                context-manager form.
            clbits (Sequence[Clbit]): The circuit clbits over which all case bodies execute. Omit in
                context-manager form.
            label (Optional[str]): The string label of the instruction in the circuit.

        Returns:
            InstructionSet or SwitchCaseContext: If used in context-manager mode, then this should
            be used as a ``with`` resource, which will return an object that can be repeatedly
            entered to produce cases for the switch statement.  If the full form is used, then this
            returns a handle to the instructions created.

        Raises:
            CircuitError: if an incorrect calling convention is used.
        """
        # pylint: disable=cyclic-import
        from qiskit.circuit.controlflow.switch_case import SwitchCaseOp, SwitchContext

        if isinstance(target, expr.Expr):
            target = self._validate_expr(target)
        else:
            target = self._resolve_classical_resource(target)
        if cases is None:
            if qubits is not None or clbits is not None:
                raise CircuitError(
                    "When using 'switch' as a context manager, you cannot pass qubits or clbits."
                )
            in_loop = bool(self._control_flow_scopes and self._control_flow_scopes[-1].allow_jumps)
            return SwitchContext(self, target, in_loop=in_loop, label=label)

        if qubits is None or clbits is None:
            raise CircuitError("When using 'switch' with cases, you must pass qubits and clbits.")
        return self.append(SwitchCaseOp(target, cases, label=label), qubits, clbits)

    def break_loop(self) -> InstructionSet:
        """Apply :class:`~qiskit.circuit.BreakLoopOp`.

        .. warning::

            If you are using the context-manager "builder" forms of :meth:`.if_test`,
            :meth:`.for_loop` or :meth:`.while_loop`, you can only call this method if you are
            within a loop context, because otherwise the "resource width" of the operation cannot be
            determined.  This would quickly lead to invalid circuits, and so if you are trying to
            construct a reusable loop body (without the context managers), you must also use the
            non-context-manager form of :meth:`.if_test` and :meth:`.if_else`.  Take care that the
            :obj:`.BreakLoopOp` instruction must span all the resources of its containing loop, not
            just the immediate scope.

        Returns:
            A handle to the instruction created.

        Raises:
            CircuitError: if this method was called within a builder context, but not contained
                within a loop.
        """
        # pylint: disable=cyclic-import
        from qiskit.circuit.controlflow.break_loop import BreakLoopOp, BreakLoopPlaceholder

        if self._control_flow_scopes:
            operation = BreakLoopPlaceholder()
            resources = operation.placeholder_resources()
            return self.append(operation, resources.qubits, resources.clbits)
        return self.append(BreakLoopOp(self.num_qubits, self.num_clbits), self.qubits, self.clbits)

    def continue_loop(self) -> InstructionSet:
        """Apply :class:`~qiskit.circuit.ContinueLoopOp`.

        .. warning::

            If you are using the context-manager "builder" forms of :meth:`.if_test`,
            :meth:`.for_loop` or :meth:`.while_loop`, you can only call this method if you are
            within a loop context, because otherwise the "resource width" of the operation cannot be
            determined.  This would quickly lead to invalid circuits, and so if you are trying to
            construct a reusable loop body (without the context managers), you must also use the
            non-context-manager form of :meth:`.if_test` and :meth:`.if_else`.  Take care that the
            :class:`~qiskit.circuit.ContinueLoopOp` instruction must span all the resources of its
            containing loop, not just the immediate scope.

        Returns:
            A handle to the instruction created.

        Raises:
            CircuitError: if this method was called within a builder context, but not contained
                within a loop.
        """
        # pylint: disable=cyclic-import
        from qiskit.circuit.controlflow.continue_loop import ContinueLoopOp, ContinueLoopPlaceholder

        if self._control_flow_scopes:
            operation = ContinueLoopPlaceholder()
            resources = operation.placeholder_resources()
            return self.append(operation, resources.qubits, resources.clbits)
        return self.append(
            ContinueLoopOp(self.num_qubits, self.num_clbits), self.qubits, self.clbits
        )

    def add_calibration(
        self,
        gate: Union[Gate, str],
        qubits: Sequence[int],
        # Schedule has the type `qiskit.pulse.Schedule`, but `qiskit.pulse` cannot be imported
        # while this module is, and so Sphinx will not accept a forward reference to it.  Sphinx
        # needs the types available at runtime, whereas mypy will accept it, because it handles the
        # type checking by static analysis.
        schedule,
        params: Sequence[ParameterValueType] | None = None,
    ) -> None:
        """Register a low-level, custom pulse definition for the given gate.

        Args:
            gate (Union[Gate, str]): Gate information.
            qubits (Union[int, Tuple[int]]): List of qubits to be measured.
            schedule (Schedule): Schedule information.
            params (Optional[List[Union[float, Parameter]]]): A list of parameters.

        Raises:
            Exception: if the gate is of type string and params is None.
        """

        def _format(operand):
            try:
                # Using float/complex value as a dict key is not good idea.
                # This makes the mapping quite sensitive to the rounding error.
                # However, the mechanism is already tied to the execution model (i.e. pulse gate)
                # and we cannot easily update this rule.
                # The same logic exists in DAGCircuit.add_calibration.
                evaluated = complex(operand)
                if np.isreal(evaluated):
                    evaluated = float(evaluated.real)
                    if evaluated.is_integer():
                        evaluated = int(evaluated)
                return evaluated
            except TypeError:
                # Unassigned parameter
                return operand

        if isinstance(gate, Gate):
            params = gate.params
            gate = gate.name
        if params is not None:
            params = tuple(map(_format, params))
        else:
            params = ()

        self._calibrations[gate][(tuple(qubits), params)] = schedule

    # Functions only for scheduled circuits
    def qubit_duration(self, *qubits: Union[Qubit, int]) -> float:
        """Return the duration between the start and stop time of the first and last instructions,
        excluding delays, over the supplied qubits. Its time unit is ``self.unit``.

        Args:
            *qubits: Qubits within ``self`` to include.

        Returns:
            Return the duration between the first start and last stop time of non-delay instructions
        """
        return self.qubit_stop_time(*qubits) - self.qubit_start_time(*qubits)

    def qubit_start_time(self, *qubits: Union[Qubit, int]) -> float:
        """Return the start time of the first instruction, excluding delays,
        over the supplied qubits. Its time unit is ``self.unit``.

        Return 0 if there are no instructions over qubits

        Args:
            *qubits: Qubits within ``self`` to include. Integers are allowed for qubits, indicating
            indices of ``self.qubits``.

        Returns:
            Return the start time of the first instruction, excluding delays, over the qubits

        Raises:
            CircuitError: if ``self`` is a not-yet scheduled circuit.
        """
        if self.duration is None:
            # circuit has only delays, this is kind of scheduled
            for instruction in self._data:
                if not isinstance(instruction.operation, Delay):
                    raise CircuitError(
                        "qubit_start_time undefined. Circuit must be scheduled first."
                    )
            return 0

        qubits = [self.qubits[q] if isinstance(q, int) else q for q in qubits]

        starts = {q: 0 for q in qubits}
        dones = {q: False for q in qubits}
        for instruction in self._data:
            for q in qubits:
                if q in instruction.qubits:
                    if isinstance(instruction.operation, Delay):
                        if not dones[q]:
                            starts[q] += instruction.operation.duration
                    else:
                        dones[q] = True
            if len(qubits) == len([done for done in dones.values() if done]):  # all done
                return min(start for start in starts.values())

        return 0  # If there are no instructions over bits

    def qubit_stop_time(self, *qubits: Union[Qubit, int]) -> float:
        """Return the stop time of the last instruction, excluding delays, over the supplied qubits.
        Its time unit is ``self.unit``.

        Return 0 if there are no instructions over qubits

        Args:
            *qubits: Qubits within ``self`` to include. Integers are allowed for qubits, indicating
            indices of ``self.qubits``.

        Returns:
            Return the stop time of the last instruction, excluding delays, over the qubits

        Raises:
            CircuitError: if ``self`` is a not-yet scheduled circuit.
        """
        if self.duration is None:
            # circuit has only delays, this is kind of scheduled
            for instruction in self._data:
                if not isinstance(instruction.operation, Delay):
                    raise CircuitError(
                        "qubit_stop_time undefined. Circuit must be scheduled first."
                    )
            return 0

        qubits = [self.qubits[q] if isinstance(q, int) else q for q in qubits]

        stops = {q: self.duration for q in qubits}
        dones = {q: False for q in qubits}
        for instruction in reversed(self._data):
            for q in qubits:
                if q in instruction.qubits:
                    if isinstance(instruction.operation, Delay):
                        if not dones[q]:
                            stops[q] -= instruction.operation.duration
                    else:
                        dones[q] = True
            if len(qubits) == len([done for done in dones.values() if done]):  # all done
                return max(stop for stop in stops.values())

        return 0  # If there are no instructions over bits


def _standard_compare(value1, value2):
    if value1 < value2:
        return -1
    if value1 > value2:
        return 1
    return 0


def _compare_parameters(param1: Parameter, param2: Parameter) -> int:
    if isinstance(param1, ParameterVectorElement) and isinstance(param2, ParameterVectorElement):
        # if they belong to a vector with the same name, sort by index
        if param1.vector.name == param2.vector.name:
            return _standard_compare(param1.index, param2.index)

    # else sort by name
    return _standard_compare(param1.name, param2.name)


# Used by the OQ2 exporter.  Just needs to have enough parameters to support the largest standard
# (non-controlled) gate in our standard library.  We have to use the same `Parameter` instances each
# time so the equality comparisons will work.
_QASM2_FIXED_PARAMETERS = [Parameter("param0"), Parameter("param1"), Parameter("param2")]


def _qasm2_custom_operation_statement(
    instruction, existing_gate_names, gates_to_define, bit_labels
):
    operation = _qasm2_define_custom_operation(
        instruction.operation, existing_gate_names, gates_to_define
    )
    # Insert qasm representation of the original instruction
    if instruction.clbits:
        bits = itertools.chain(instruction.qubits, instruction.clbits)
    else:
        bits = instruction.qubits
    bits_qasm = ",".join(bit_labels[j] for j in bits)
    instruction_qasm = f"{_instruction_qasm2(operation)} {bits_qasm};"
    return instruction_qasm


def _qasm2_define_custom_operation(operation, existing_gate_names, gates_to_define):
    """Extract a custom definition from the given operation, and append any necessary additional
    subcomponents' definitions to the ``gates_to_define`` ordered dictionary.

    Returns a potentially new :class:`.Instruction`, which should be used for the
    :meth:`~.Instruction.qasm` call (it may have been renamed)."""
    from qiskit.circuit import library as lib  # pylint: disable=cyclic-import

    if operation.name in existing_gate_names:
        return operation

    # Check instructions names or label are valid
    escaped = _qasm_escape_name(operation.name, "gate_")
    if escaped != operation.name:
        operation = operation.copy(name=escaped)

    # These are built-in gates that are known to be safe to construct by passing the correct number
    # of `Parameter` instances positionally, and have no other information.  We can't guarantee that
    # if they've been subclassed, though.  This is a total hack; ideally we'd be able to inspect the
    # "calling" signatures of Qiskit `Gate` objects to know whether they're safe to re-parameterise.
    known_good_parameterized = {
        lib.PhaseGate,
        lib.RGate,
        lib.RXGate,
        lib.RXXGate,
        lib.RYGate,
        lib.RYYGate,
        lib.RZGate,
        lib.RZXGate,
        lib.RZZGate,
        lib.XXMinusYYGate,
        lib.XXPlusYYGate,
        lib.UGate,
        lib.U1Gate,
        lib.U2Gate,
        lib.U3Gate,
    }

    # In known-good situations we want to use a manually parametrised object as the source of the
    # definition, but still continue to return the given object as the call-site object.
    if type(operation) in known_good_parameterized:
        parameterized_operation = type(operation)(*_QASM2_FIXED_PARAMETERS[: len(operation.params)])
    elif hasattr(operation, "_qasm2_decomposition"):
        new_op = operation._qasm2_decomposition()
        parameterized_operation = operation = new_op.copy(
            name=_qasm_escape_name(new_op.name, "gate_")
        )
    else:
        parameterized_operation = operation

    # If there's an _equal_ operation in the existing circuits to be defined, then our job is done.
    previous_definition_source, _ = gates_to_define.get(operation.name, (None, None))
    if parameterized_operation == previous_definition_source:
        return operation

    # Otherwise, if there's a naming clash, we need a unique name.
    if operation.name in gates_to_define:
        operation = _rename_operation(operation)

    new_name = operation.name

    if parameterized_operation.params:
        parameters_qasm = (
            "(" + ",".join(f"param{i}" for i in range(len(parameterized_operation.params))) + ")"
        )
    else:
        parameters_qasm = ""
    qubits_qasm = ",".join(f"q{i}" for i in range(parameterized_operation.num_qubits))
    parameterized_definition = getattr(parameterized_operation, "definition", None)
    if parameterized_definition is None:
        gates_to_define[new_name] = (
            parameterized_operation,
            f"opaque {new_name}{parameters_qasm} {qubits_qasm};",
        )
    else:
        qubit_labels = {bit: f"q{i}" for i, bit in enumerate(parameterized_definition.qubits)}
        body_qasm = " ".join(
            _qasm2_custom_operation_statement(
                instruction, existing_gate_names, gates_to_define, qubit_labels
            )
            for instruction in parameterized_definition.data
        )

        # if an inner operation has the same name as the actual operation, it needs to be renamed
        if operation.name in gates_to_define:
            operation = _rename_operation(operation)
            new_name = operation.name

        definition_qasm = f"gate {new_name}{parameters_qasm} {qubits_qasm} {{ {body_qasm} }}"
        gates_to_define[new_name] = (parameterized_operation, definition_qasm)
    return operation


def _rename_operation(operation):
    """Returns the operation with a new name following this pattern: {operation name}_{operation id}"""
    new_name = f"{operation.name}_{id(operation)}"
    updated_operation = operation.copy(name=new_name)
    return updated_operation


def _qasm_escape_name(name: str, prefix: str) -> str:
    """Returns a valid OpenQASM identifier, using `prefix` as a prefix if necessary.  `prefix` must
    itself be a valid identifier."""
    # Replace all non-ASCII-word characters (letters, digits, underscore) with the underscore.
    escaped_name = re.sub(r"\W", "_", name, flags=re.ASCII)
    if (
        not escaped_name
        or escaped_name[0] not in string.ascii_lowercase
        or escaped_name in QASM2_RESERVED
    ):
        escaped_name = prefix + escaped_name
    return escaped_name


def _instruction_qasm2(operation):
    """Return an OpenQASM 2 string for the instruction."""
    if operation.name == "c3sx":
        name_param = "c3sqrtx"
    else:
        name_param = operation.name
    if operation.params:
        name_param = "{}({})".format(
            name_param,
            ",".join([pi_check(i, output="qasm", eps=1e-12) for i in operation.params]),
        )
    if operation.condition is not None:
        if not isinstance(operation.condition[0], ClassicalRegister):
            raise QasmError(
                "OpenQASM 2 can only condition on registers, but got '{operation.condition[0]}'"
            )
        name_param = (
            "if(%s==%d) " % (operation.condition[0].name, operation.condition[1]) + name_param
        )
    return name_param


def _make_unique(name: str, already_defined: collections.abc.Set[str]) -> str:
    """Generate a name by suffixing the given stem that is unique within the defined set."""
    if name not in already_defined:
        return name
    used = {in_use[len(name) :] for in_use in already_defined if in_use.startswith(name)}
    characters = (string.digits + string.ascii_letters) if name else string.ascii_letters
    for parts in itertools.chain.from_iterable(
        itertools.product(characters, repeat=n) for n in itertools.count(1)
    ):
        suffix = "".join(parts)
        if suffix not in used:
            return name + suffix
    # This isn't actually reachable because the above loop is infinite.
    return name


def _bit_argument_conversion(specifier, bit_sequence, bit_set, type_) -> list[Bit]:
    """Get the list of bits referred to by the specifier ``specifier``.

    Valid types for ``specifier`` are integers, bits of the correct type (as given in ``type_``), or
    iterables of one of those two scalar types.  Integers are interpreted as indices into the
    sequence ``bit_sequence``.  All allowed bits must be in ``bit_set`` (which should implement
    fast lookup), which is assumed to contain the same bits as ``bit_sequence``.

    Returns:
        List[Bit]: a list of the specified bits from ``bits``.

    Raises:
        CircuitError: if an incorrect type or index is encountered, if the same bit is specified
            more than once, or if the specifier is to a bit not in the ``bit_set``.
    """
    # The duplication between this function and `_bit_argument_conversion_scalar` is so that fast
    # paths return as quickly as possible, and all valid specifiers will resolve without needing to
    # try/catch exceptions (which is too slow for inner-loop code).
    if isinstance(specifier, type_):
        if specifier in bit_set:
            return [specifier]
        raise CircuitError(f"Bit '{specifier}' is not in the circuit.")
    if isinstance(specifier, (int, np.integer)):
        try:
            return [bit_sequence[specifier]]
        except IndexError as ex:
            raise CircuitError(
                f"Index {specifier} out of range for size {len(bit_sequence)}."
            ) from ex
    # Slices can't raise IndexError - they just return an empty list.
    if isinstance(specifier, slice):
        return bit_sequence[specifier]
    try:
        return [
            _bit_argument_conversion_scalar(index, bit_sequence, bit_set, type_)
            for index in specifier
        ]
    except TypeError as ex:
        message = (
            f"Incorrect bit type: expected '{type_.__name__}' but got '{type(specifier).__name__}'"
            if isinstance(specifier, Bit)
            else f"Invalid bit index: '{specifier}' of type '{type(specifier)}'"
        )
        raise CircuitError(message) from ex


def _bit_argument_conversion_scalar(specifier, bit_sequence, bit_set, type_):
    if isinstance(specifier, type_):
        if specifier in bit_set:
            return specifier
        raise CircuitError(f"Bit '{specifier}' is not in the circuit.")
    if isinstance(specifier, (int, np.integer)):
        try:
            return bit_sequence[specifier]
        except IndexError as ex:
            raise CircuitError(
                f"Index {specifier} out of range for size {len(bit_sequence)}."
            ) from ex
    message = (
        f"Incorrect bit type: expected '{type_.__name__}' but got '{type(specifier).__name__}'"
        if isinstance(specifier, Bit)
        else f"Invalid bit index: '{specifier}' of type '{type(specifier)}'"
    )
    raise CircuitError(message)<|MERGE_RESOLUTION|>--- conflicted
+++ resolved
@@ -1647,12 +1647,8 @@
         Raises:
             MissingOptionalLibraryError: If pygments is not installed and ``formatted`` is
                 ``True``.
-<<<<<<< HEAD
-            QasmError: If circuit has free parameters.
+            QASM2ExportError: If circuit has free parameters.
             QASM2ExportError: If an operation that has no OpenQASM 2 representation is encountered.
-=======
-            QASM2ExportError: If circuit has free parameters.
->>>>>>> f8bad110
         """
         from qiskit.qasm2 import QASM2ExportError  # pylint: disable=cyclic-import
 
