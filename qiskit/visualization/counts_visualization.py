# This code is part of Qiskit.
#
# (C) Copyright IBM 2017, 2018.
#
# This code is licensed under the Apache License, Version 2.0. You may
# obtain a copy of this license in the LICENSE.txt file in the root directory
# of this source tree or at http://www.apache.org/licenses/LICENSE-2.0.
#
# Any modifications or derivative works of this code must retain this
# copyright notice, and modified files need to carry a notice indicating
# that they have been altered from the originals.

"""
Visualization functions for measurement counts.
"""

from collections import OrderedDict
import functools
import warnings

import numpy as np

from qiskit.utils import optionals as _optionals
from qiskit.result import QuasiDistribution, ProbDistribution
from .exceptions import VisualizationError
from .utils import matplotlib_close_if_inline


def hamming_distance(str1, str2):
    """Calculate the Hamming distance between two bit strings

    Args:
        str1 (str): First string.
        str2 (str): Second string.
    Returns:
        int: Distance between strings.
    Raises:
        VisualizationError: Strings not same length
    """
    if len(str1) != len(str2):
        raise VisualizationError("Strings not same length.")
    return sum(s1 != s2 for s1, s2 in zip(str1, str2))


VALID_SORTS = ["asc", "desc", "hamming", "value", "value_desc"]
DIST_MEAS = {"hamming": hamming_distance}


def plot_histogram(
    data,
    figsize=(7, 5),
    color=None,
    number_to_keep=None,
    sort="asc",
    target_string=None,
    legend=None,
    bar_labels=True,
    title=None,
    ax=None,
    filename=None,
):
    """Plot a histogram of input counts data.

    Args:
        data (list or dict): This is either a list of dictionaries or a single
            dict containing the values to represent (ex {'001': 130})
        figsize (tuple): Figure size in inches.
        color (list or str): String or list of strings for histogram bar colors.
        number_to_keep (int): The number of terms to plot per dataset.  The rest is made into a
            single bar called 'rest'.  If multiple datasets are given, the ``number_to_keep``
            applies to each dataset individually, which may result in more bars than
            ``number_to_keep + 1``.  The ``number_to_keep`` applies to the total values, rather than
            the x-axis sort.
        sort (string): Could be `'asc'`, `'desc'`, `'hamming'`, `'value'`, or
            `'value_desc'`. If set to `'value'` or `'value_desc'` the x axis
            will be sorted by the number of counts for each bitstring.
            Defaults to `'asc'`.
        target_string (str): Target string if 'sort' is a distance measure.
        legend(list): A list of strings to use for labels of the data.
            The number of entries must match the length of data (if data is a
            list or 1 if it's a dict)
        bar_labels (bool): Label each bar in histogram with counts value.
        title (str): A string to use for the plot title
        ax (matplotlib.axes.Axes): An optional Axes object to be used for
            the visualization output. If none is specified a new matplotlib
            Figure will be created and used. Additionally, if specified there
            will be no returned Figure since it is redundant.
        filename (str): file path to save image to.

    Returns:
        matplotlib.Figure:
            A figure for the rendered histogram, if the ``ax``
            kwarg is not set.

    Raises:
        MissingOptionalLibraryError: Matplotlib not available.
        VisualizationError: When legend is provided and the length doesn't
            match the input data.
        VisualizationError: Input must be Counts or a dict

    Examples:
        .. plot::
           :include-source:

            # Plot two counts in the same figure with legends and colors specified.

            from qiskit.visualization import plot_histogram

            counts1 = {'00': 525, '11': 499}
            counts2 = {'00': 511, '11': 514}

            legend = ['First execution', 'Second execution']

            plot_histogram([counts1, counts2], legend=legend, color=['crimson','midnightblue'],
                            title="New Histogram")

            # You can sort the bitstrings using different methods.

            counts = {'001': 596, '011': 211, '010': 50, '000': 117, '101': 33, '111': 8,
                    '100': 6, '110': 3}

            # Sort by the counts in descending order
            hist1 = plot_histogram(counts, sort='value_desc')

            # Sort by the hamming distance (the number of bit flips to change from
            # one bitstring to the other) from a target string.
            hist2 = plot_histogram(counts, sort='hamming', target_string='001')
    """
    if not isinstance(data, list):
        data = [data]

    kind = "counts"
    for dat in data:
        if isinstance(dat, (QuasiDistribution, ProbDistribution)) or isinstance(
            next(iter(dat.values())), float
        ):
            warnings.warn(
                "Using plot histogram with QuasiDistribution, ProbDistribution, or a "
                "distribution dictionary will be deprecated in 0.23.0 and subsequently "
                "removed in a future release. You should use plot_distribution() instead.",
                PendingDeprecationWarning,
                stacklevel=2,
            )
            kind = "distribution"
    return _plotting_core(
        data,
        figsize,
        color,
        number_to_keep,
        sort,
        target_string,
        legend,
        bar_labels,
        title,
        ax,
        filename,
        kind=kind,
    )


def plot_distribution(
    data,
    figsize=(7, 5),
    color=None,
    number_to_keep=None,
    sort="asc",
    target_string=None,
    legend=None,
    bar_labels=True,
    title=None,
    ax=None,
    filename=None,
):
    """Plot a distribution from input sampled data.

    Args:
        data (list or dict): This is either a list of dictionaries or a single
            dict containing the values to represent (ex {'001': 130})
        figsize (tuple): Figure size in inches.
        color (list or str): String or list of strings for distribution bar colors.
        number_to_keep (int): The number of terms to plot per dataset.  The rest is made into a
            single bar called 'rest'.  If multiple datasets are given, the ``number_to_keep``
            applies to each dataset individually, which may result in more bars than
            ``number_to_keep + 1``.  The ``number_to_keep`` applies to the total values, rather than
            the x-axis sort.
        sort (string): Could be `'asc'`, `'desc'`, `'hamming'`, `'value'`, or
            `'value_desc'`. If set to `'value'` or `'value_desc'` the x axis
            will be sorted by the maximum probability for each bitstring.
            Defaults to `'asc'`.
        target_string (str): Target string if 'sort' is a distance measure.
        legend(list): A list of strings to use for labels of the data.
            The number of entries must match the length of data (if data is a
            list or 1 if it's a dict)
        bar_labels (bool): Label each bar in histogram with probability value.
        title (str): A string to use for the plot title
        ax (matplotlib.axes.Axes): An optional Axes object to be used for
            the visualization output. If none is specified a new matplotlib
            Figure will be created and used. Additionally, if specified there
            will be no returned Figure since it is redundant.
        filename (str): file path to save image to.

    Returns:
        matplotlib.Figure:
            A figure for the rendered distribution, if the ``ax``
            kwarg is not set.

    Raises:
        MissingOptionalLibraryError: Matplotlib not available.
        VisualizationError: When legend is provided and the length doesn't
            match the input data.

    Examples:
        .. plot::
           :include-source:

            # Plot two counts in the same figure with legends and colors specified.

            from qiskit.visualization import plot_distribution

            counts1 = {'00': 525, '11': 499}
            counts2 = {'00': 511, '11': 514}

            legend = ['First execution', 'Second execution']

            plot_distribution([counts1, counts2], legend=legend, color=['crimson','midnightblue'],
                            title="New Distribution")

            # You can sort the bitstrings using different methods.

            counts = {'001': 596, '011': 211, '010': 50, '000': 117, '101': 33, '111': 8,
                    '100': 6, '110': 3}

            # Sort by the counts in descending order
            dist1 = plot_distribution(counts, sort='value_desc')

            # Sort by the hamming distance (the number of bit flips to change from
            # one bitstring to the other) from a target string.
            dist2 = plot_distribution(counts, sort='hamming', target_string='001')

    """
    return _plotting_core(
        data,
        figsize,
        color,
        number_to_keep,
        sort,
        target_string,
        legend,
        bar_labels,
        title,
        ax,
        filename,
        kind="distribution",
    )


@_optionals.HAS_MATPLOTLIB.require_in_call
def _plotting_core(
    data,
    figsize=(7, 5),
    color=None,
    number_to_keep=None,
    sort="asc",
    target_string=None,
    legend=None,
    bar_labels=True,
    title=None,
    ax=None,
    filename=None,
    kind="counts",
):
    import matplotlib.pyplot as plt
    from matplotlib.ticker import MaxNLocator

    if sort not in VALID_SORTS:
        raise VisualizationError(
            "Value of sort option, %s, isn't a "
            "valid choice. Must be 'asc', "
            "'desc', 'hamming', 'value', 'value_desc'"
        )
    if sort in DIST_MEAS and target_string is None:
        err_msg = "Must define target_string when using distance measure."
        raise VisualizationError(err_msg)

    if isinstance(data, dict):
        data = [data]

    if legend and len(legend) != len(data):
        raise VisualizationError(
<<<<<<< HEAD
            "Length of legendL ({}) doesn't match "
            "number of input executions: {}".format(len(legend), len(data))
=======
            f"Length of legend ({len(legend)}) doesn't match number of input executions ({len(data)})."
>>>>>>> 5c49d140
        )

    # Set bar colors
    if color is None:
        color = ["#648fff", "#dc267f", "#785ef0", "#ffb000", "#fe6100"]
    elif isinstance(color, str):
        color = [color]

    if ax is None:
        fig, ax = plt.subplots(figsize=figsize)
    else:
        fig = None

    labels = sorted(functools.reduce(lambda x, y: x.union(y.keys()), data, set()))
    if number_to_keep is not None:
        labels.append("rest")

    if sort in DIST_MEAS:
        dist = []
        for item in labels:
            dist.append(DIST_MEAS[sort](item, target_string) if item != "rest" else 0)

        labels = [list(x) for x in zip(*sorted(zip(dist, labels), key=lambda pair: pair[0]))][1]
    elif "value" in sort:
        combined_counts = {}
        if isinstance(data, dict):
            combined_counts = data
        else:
            for counts in data:
                for count in counts:
                    prev_count = combined_counts.get(count, 0)
                    combined_counts[count] = max(prev_count, counts[count])
        labels = sorted(combined_counts.keys(), key=lambda key: combined_counts[key])

    length = len(data)
    width = 1 / (len(data) + 1)  # the width of the bars

    labels_dict, all_pvalues, all_inds = _plot_data(data, labels, number_to_keep, kind=kind)
    rects = []
    for item, _ in enumerate(data):
        for idx, val in enumerate(all_pvalues[item]):
            label = None
            if not idx and legend:
                label = legend[item]
            if val > 0:
                rects.append(
                    ax.bar(
                        idx + item * width,
                        val,
                        width,
                        label=label,
                        color=color[item % len(color)],
                        zorder=2,
                    )
                )
        bar_center = (width / 2) * (length - 1)
        ax.set_xticks(all_inds[item] + bar_center)
        ax.set_xticklabels(labels_dict.keys(), fontsize=14, rotation=70)
        # attach some text labels
        if bar_labels:
            for rect in rects:
                for rec in rect:
                    height = rec.get_height()
                    if kind == "distribution":
                        height = round(height, 3)
                    if height >= 1e-3:
                        ax.text(
                            rec.get_x() + rec.get_width() / 2.0,
                            1.05 * height,
                            str(height),
                            ha="center",
                            va="bottom",
                            zorder=3,
                        )
                    else:
                        ax.text(
                            rec.get_x() + rec.get_width() / 2.0,
                            1.05 * height,
                            "0",
                            ha="center",
                            va="bottom",
                            zorder=3,
                        )

    # add some text for labels, title, and axes ticks
    if kind == "counts":
        ax.set_ylabel("Count", fontsize=14)
    else:
        ax.set_ylabel("Quasi-probability", fontsize=14)
    all_vals = np.concatenate(all_pvalues).ravel()
    min_ylim = 0.0
    if kind == "distribution":
        min_ylim = min(0.0, min(1.1 * val for val in all_vals))
    ax.set_ylim([min_ylim, min([1.1 * sum(all_vals), max(1.1 * val for val in all_vals)])])
    if "desc" in sort:
        ax.invert_xaxis()

    ax.yaxis.set_major_locator(MaxNLocator(5))
    for tick in ax.yaxis.get_major_ticks():
        tick.label1.set_fontsize(14)
    plt.grid(which="major", axis="y", zorder=0, linestyle="--")
    if title:
        plt.title(title)

    if legend:
        ax.legend(
            loc="upper left",
            bbox_to_anchor=(1.01, 1.0),
            ncol=1,
            borderaxespad=0,
            frameon=True,
            fontsize=12,
        )
    if fig:
        matplotlib_close_if_inline(fig)
    if filename is None:
        return fig
    else:
        return fig.savefig(filename)


def _keep_largest_items(execution, number_to_keep):
    """Keep only the largest values in a dictionary, and sum the rest into a new key 'rest'."""
    sorted_counts = sorted(execution.items(), key=lambda p: p[1])
    rest = sum(count for key, count in sorted_counts[:-number_to_keep])
    return dict(sorted_counts[-number_to_keep:], rest=rest)


def _unify_labels(data):
    """Make all dictionaries in data have the same set of keys, using 0 for missing values."""
    data = tuple(data)
    all_labels = set().union(*(execution.keys() for execution in data))
    base = {label: 0 for label in all_labels}
    out = []
    for execution in data:
        new_execution = base.copy()
        new_execution.update(execution)
        out.append(new_execution)
    return out


def _plot_data(data, labels, number_to_keep, kind="counts"):
    """Generate the data needed for plotting counts.

    Parameters:
        data (list or dict): This is either a list of dictionaries or a single
            dict containing the values to represent (ex {'001': 130})
        labels (list): The list of bitstring labels for the plot.
        number_to_keep (int): The number of terms to plot and rest
            is made into a single bar called 'rest'.
        kind (str): One of 'counts' or 'distribution`

    Returns:
        tuple: tuple containing:
            (dict): The labels actually used in the plotting.
            (list): List of ndarrays for the bars in each experiment.
            (list): Indices for the locations of the bars for each
                    experiment.
    """
    labels_dict = OrderedDict()
    all_pvalues = []
    all_inds = []

    if isinstance(data, dict):
        data = [data]
    if number_to_keep is not None:
        data = _unify_labels(_keep_largest_items(execution, number_to_keep) for execution in data)

    for execution in data:
        values = []
        for key in labels:
            if key not in execution:
                if number_to_keep is None:
                    labels_dict[key] = 1
                    values.append(0)
            else:
                labels_dict[key] = 1
                values.append(execution[key])
        if kind == "counts":
            pvalues = np.array(values, dtype=int)
        else:
            pvalues = np.array(values, dtype=float)
            pvalues /= np.sum(pvalues)
        all_pvalues.append(pvalues)
        numelem = len(values)
        ind = np.arange(numelem)  # the x locations for the groups
        all_inds.append(ind)

    return labels_dict, all_pvalues, all_inds<|MERGE_RESOLUTION|>--- conflicted
+++ resolved
@@ -287,12 +287,7 @@
 
     if legend and len(legend) != len(data):
         raise VisualizationError(
-<<<<<<< HEAD
-            "Length of legendL ({}) doesn't match "
-            "number of input executions: {}".format(len(legend), len(data))
-=======
             f"Length of legend ({len(legend)}) doesn't match number of input executions ({len(data)})."
->>>>>>> 5c49d140
         )
 
     # Set bar colors
